[package]
name = "fc-consensus"
version = "2.0.0-dev"
authors = ["Parity Technologies <admin@parity.io>"]
description = "Frontier consensus for substrate"
edition = "2018"
license = "GPL-3.0-or-later WITH Classpath-exception-2.0"
repository = "https://github.com/paritytech/frontier/"

[dependencies]
async-trait = "0.1.42"
codec = { package = "parity-scale-codec", version = "2.1.0", features = ["derive"] }
sp-core = { version = "3.0.0", git = "https://github.com/paritytech/substrate.git", branch = "polkadot-v0.9.8" }
sp-blockchain = { version = "3.0.0", git = "https://github.com/paritytech/substrate.git", branch = "polkadot-v0.9.8" }
sp-runtime = { version = "3.0.0", git = "https://github.com/paritytech/substrate.git", branch = "polkadot-v0.9.8" }
sp-api = { version = "3.0.0", git = "https://github.com/paritytech/substrate.git", branch = "polkadot-v0.9.8" }
sc-client-api = { version = "3.0.0", git = "https://github.com/paritytech/substrate.git", branch = "polkadot-v0.9.8" }
sp-block-builder = { version = "3.0.0", git = "https://github.com/paritytech/substrate.git", branch = "polkadot-v0.9.8" }
sp-inherents = { version = "3.0.0", git = "https://github.com/paritytech/substrate.git", branch = "polkadot-v0.9.8" }
fp-consensus = { version = "1.0.0", path = "../../primitives/consensus" }
<<<<<<< HEAD
fp-rpc = { version = "1.0.1-dev", path = "../../primitives/rpc" }
fc-db = { version = "1.0.0", path = "../db" }
sp-consensus = { version = "0.9.0", git = "https://github.com/paritytech/substrate.git", branch = "polkadot-v0.9.8" }
=======
fp-rpc = { version = "2.0.0", path = "../../primitives/rpc" }
fc-db = { version = "2.0.0-dev", path = "../db" }
sp-consensus = { version = "0.9.0", git = "https://github.com/paritytech/substrate.git", branch = "frontier" }
>>>>>>> 2bf92778
log = "0.4.8"
futures = { version = "0.3.1", features = ["compat"] }
sp-timestamp = { version = "3.0.0", git = "https://github.com/paritytech/substrate.git", branch = "polkadot-v0.9.8" }
derive_more = "0.99.2"
prometheus-endpoint = { version = "0.9.0", package = "substrate-prometheus-endpoint", git = "https://github.com/paritytech/substrate.git", branch = "polkadot-v0.9.8"}<|MERGE_RESOLUTION|>--- conflicted
+++ resolved
@@ -18,15 +18,9 @@
 sp-block-builder = { version = "3.0.0", git = "https://github.com/paritytech/substrate.git", branch = "polkadot-v0.9.8" }
 sp-inherents = { version = "3.0.0", git = "https://github.com/paritytech/substrate.git", branch = "polkadot-v0.9.8" }
 fp-consensus = { version = "1.0.0", path = "../../primitives/consensus" }
-<<<<<<< HEAD
-fp-rpc = { version = "1.0.1-dev", path = "../../primitives/rpc" }
-fc-db = { version = "1.0.0", path = "../db" }
-sp-consensus = { version = "0.9.0", git = "https://github.com/paritytech/substrate.git", branch = "polkadot-v0.9.8" }
-=======
 fp-rpc = { version = "2.0.0", path = "../../primitives/rpc" }
 fc-db = { version = "2.0.0-dev", path = "../db" }
-sp-consensus = { version = "0.9.0", git = "https://github.com/paritytech/substrate.git", branch = "frontier" }
->>>>>>> 2bf92778
+sp-consensus = { version = "0.9.0", git = "https://github.com/paritytech/substrate.git", branch = "polkadot-v0.9.8" }
 log = "0.4.8"
 futures = { version = "0.3.1", features = ["compat"] }
 sp-timestamp = { version = "3.0.0", git = "https://github.com/paritytech/substrate.git", branch = "polkadot-v0.9.8" }
