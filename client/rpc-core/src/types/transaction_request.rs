// SPDX-License-Identifier: GPL-3.0-or-later WITH Classpath-exception-2.0
// This file is part of Frontier.
//
// Copyright (c) 2015-2020 Parity Technologies (UK) Ltd.
//
// This program is free software: you can redistribute it and/or modify
// it under the terms of the GNU General Public License as published by
// the Free Software Foundation, either version 3 of the License, or
// (at your option) any later version.
//
// This program is distributed in the hope that it will be useful,
// but WITHOUT ANY WARRANTY; without even the implied warranty of
// MERCHANTABILITY or FITNESS FOR A PARTICULAR PURPOSE. See the
// GNU General Public License for more details.
//
// You should have received a copy of the GNU General Public License
// along with this program. If not, see <https://www.gnu.org/licenses/>.

//! `TransactionRequest` type

<<<<<<< HEAD
use serde::{Serialize, Deserialize};
use ethereum_types::{H160, H256, U256};
use ethereum::{AccessListItem, TransactionMessage};
=======
>>>>>>> e21bd5ae
use crate::types::Bytes;
use ethereum::{
	AccessListItem, EIP1559TransactionMessage, EIP2930TransactionMessage, LegacyTransactionMessage,
};
use ethereum_types::{H160, H256, U256};
use serde::{Deserialize, Serialize};

pub enum TransactionMessage {
	Legacy(LegacyTransactionMessage),
	EIP2930(EIP2930TransactionMessage),
	EIP1559(EIP1559TransactionMessage),
}

/// Transaction request coming from RPC
#[derive(Debug, Clone, Default, Eq, PartialEq, Hash, Serialize, Deserialize)]
#[serde(deny_unknown_fields)]
#[serde(rename_all = "camelCase")]
pub struct TransactionRequest {
	/// Sender
	pub from: Option<H160>,
	/// Recipient
	pub to: Option<H160>,
	/// Gas Price, legacy.
	#[serde(default)]
	pub gas_price: Option<U256>,
	/// Max BaseFeePerGas the user is willing to pay.
	#[serde(default)]
	pub max_fee_per_gas: Option<U256>,
	/// The miner's tip.
	#[serde(default)]
	pub max_priority_fee_per_gas: Option<U256>,
	/// Gas
	pub gas: Option<U256>,
	/// Value of transaction in wei
	pub value: Option<U256>,
	/// Additional data sent with transaction
	pub data: Option<Bytes>,
	/// Transaction's nonce
	pub nonce: Option<U256>,
	/// TODO! Pre-pay to warm storage access.
	#[serde(default)]
	pub access_list: Option<Vec<(H160, Vec<H256>)>>,
}

impl Into<Option<TransactionMessage>> for TransactionRequest {
	fn into(self) -> Option<TransactionMessage> {
<<<<<<< HEAD
		match (self.gas_price, self.max_fee_per_gas, self.access_list.clone()) {
			(Some(_), None, None) => {
				// Legacy V0 transaction.
				Some(ethereum::TransactionMessage::V0(ethereum::TransactionMessageV0 {
=======
		match (
			self.gas_price,
			self.max_fee_per_gas,
			self.access_list.clone(),
		) {
			// Legacy
			(Some(_), None, None) => {
				Some(TransactionMessage::Legacy(LegacyTransactionMessage {
>>>>>>> e21bd5ae
					nonce: U256::zero(),
					// TODO the default was wrong, needed min_gas_price (old),
					// and new will fall back to BaseFeePerGas
					gas_price: self.gas_price.unwrap_or(U256::from(1)),
					gas_limit: self.gas.unwrap_or(U256::max_value()),
					value: self.value.unwrap_or(U256::zero()),
					input: self.data.map(|s| s.into_vec()).unwrap_or_default(),
					action: match self.to {
						Some(to) => ethereum::TransactionAction::Call(to),
						None => ethereum::TransactionAction::Create,
					},
					chain_id: None,
				}))
<<<<<<< HEAD
			},
			(_, None, Some(_)) => {
				// V1 transaction (EIP-2930).
				Some(ethereum::TransactionMessage::V1(ethereum::TransactionMessageV1 {
=======
			}
			// EIP2930
			(_, None, Some(_)) => {
				Some(TransactionMessage::EIP2930(EIP2930TransactionMessage {
>>>>>>> e21bd5ae
					nonce: U256::zero(),
					// TODO the default was wrong, needed min_gas_price (old),
					// and new will fall back to BaseFeePerGas
					gas_price: self.gas_price.unwrap_or(U256::from(1)),
					gas_limit: self.gas.unwrap_or(U256::max_value()),
					value: self.value.unwrap_or(U256::zero()),
					input: self.data.map(|s| s.into_vec()).unwrap_or_default(),
					action: match self.to {
						Some(to) => ethereum::TransactionAction::Call(to),
						None => ethereum::TransactionAction::Create,
					},
					chain_id: 0,
<<<<<<< HEAD
					access_list: self.access_list.unwrap().into_iter()
						.map(|(address, slots)| AccessListItem { address, slots })
						.collect(),
				}))
			},
			(None, Some(_), _) | (None, None, None) => {
				// V2 transaction (EIP-1559).
				// Empty fields fall back to the canonical transaction schema.
				Some(ethereum::TransactionMessage::V2(ethereum::TransactionMessageV2 {
					nonce: U256::zero(),
					// TODO the default must be BaseFeePerGas
					max_fee_per_gas: self.max_fee_per_gas.unwrap_or(U256::from(1)),
					max_priority_fee_per_gas: self.max_priority_fee_per_gas.unwrap_or(U256::from(0)),
=======
					access_list: self
						.access_list
						.unwrap()
						.into_iter()
						.map(|(address, slots)| AccessListItem { address, slots })
						.collect(),
				}))
			}
			// EIP1559
			(None, Some(_), _) | (None, None, None) => {
				// Empty fields fall back to the canonical transaction schema.
				Some(TransactionMessage::EIP1559(EIP1559TransactionMessage {
					nonce: U256::zero(),
					// TODO the default must be BaseFeePerGas
					max_fee_per_gas: self.max_fee_per_gas.unwrap_or(U256::from(1)),
					max_priority_fee_per_gas: self
						.max_priority_fee_per_gas
						.unwrap_or(U256::from(0)),
>>>>>>> e21bd5ae
					gas_limit: self.gas.unwrap_or(U256::max_value()),
					value: self.value.unwrap_or(U256::zero()),
					input: self.data.map(|s| s.into_vec()).unwrap_or_default(),
					action: match self.to {
						Some(to) => ethereum::TransactionAction::Call(to),
						None => ethereum::TransactionAction::Create,
					},
					chain_id: 0,
<<<<<<< HEAD
					access_list: self.access_list.unwrap_or(Vec::new()).into_iter()
						.map(|(address, slots)| AccessListItem { address, slots })
						.collect(),
				}))
			},
			_ => None
=======
					access_list: self
						.access_list
						.unwrap_or(Vec::new())
						.into_iter()
						.map(|(address, slots)| AccessListItem { address, slots })
						.collect(),
				}))
			}
			_ => None,
>>>>>>> e21bd5ae
		}
	}
}<|MERGE_RESOLUTION|>--- conflicted
+++ resolved
@@ -18,12 +18,6 @@
 
 //! `TransactionRequest` type
 
-<<<<<<< HEAD
-use serde::{Serialize, Deserialize};
-use ethereum_types::{H160, H256, U256};
-use ethereum::{AccessListItem, TransactionMessage};
-=======
->>>>>>> e21bd5ae
 use crate::types::Bytes;
 use ethereum::{
 	AccessListItem, EIP1559TransactionMessage, EIP2930TransactionMessage, LegacyTransactionMessage,
@@ -70,12 +64,6 @@
 
 impl Into<Option<TransactionMessage>> for TransactionRequest {
 	fn into(self) -> Option<TransactionMessage> {
-<<<<<<< HEAD
-		match (self.gas_price, self.max_fee_per_gas, self.access_list.clone()) {
-			(Some(_), None, None) => {
-				// Legacy V0 transaction.
-				Some(ethereum::TransactionMessage::V0(ethereum::TransactionMessageV0 {
-=======
 		match (
 			self.gas_price,
 			self.max_fee_per_gas,
@@ -84,7 +72,6 @@
 			// Legacy
 			(Some(_), None, None) => {
 				Some(TransactionMessage::Legacy(LegacyTransactionMessage {
->>>>>>> e21bd5ae
 					nonce: U256::zero(),
 					// TODO the default was wrong, needed min_gas_price (old),
 					// and new will fall back to BaseFeePerGas
@@ -98,17 +85,10 @@
 					},
 					chain_id: None,
 				}))
-<<<<<<< HEAD
-			},
-			(_, None, Some(_)) => {
-				// V1 transaction (EIP-2930).
-				Some(ethereum::TransactionMessage::V1(ethereum::TransactionMessageV1 {
-=======
 			}
 			// EIP2930
 			(_, None, Some(_)) => {
 				Some(TransactionMessage::EIP2930(EIP2930TransactionMessage {
->>>>>>> e21bd5ae
 					nonce: U256::zero(),
 					// TODO the default was wrong, needed min_gas_price (old),
 					// and new will fall back to BaseFeePerGas
@@ -121,21 +101,6 @@
 						None => ethereum::TransactionAction::Create,
 					},
 					chain_id: 0,
-<<<<<<< HEAD
-					access_list: self.access_list.unwrap().into_iter()
-						.map(|(address, slots)| AccessListItem { address, slots })
-						.collect(),
-				}))
-			},
-			(None, Some(_), _) | (None, None, None) => {
-				// V2 transaction (EIP-1559).
-				// Empty fields fall back to the canonical transaction schema.
-				Some(ethereum::TransactionMessage::V2(ethereum::TransactionMessageV2 {
-					nonce: U256::zero(),
-					// TODO the default must be BaseFeePerGas
-					max_fee_per_gas: self.max_fee_per_gas.unwrap_or(U256::from(1)),
-					max_priority_fee_per_gas: self.max_priority_fee_per_gas.unwrap_or(U256::from(0)),
-=======
 					access_list: self
 						.access_list
 						.unwrap()
@@ -154,7 +119,6 @@
 					max_priority_fee_per_gas: self
 						.max_priority_fee_per_gas
 						.unwrap_or(U256::from(0)),
->>>>>>> e21bd5ae
 					gas_limit: self.gas.unwrap_or(U256::max_value()),
 					value: self.value.unwrap_or(U256::zero()),
 					input: self.data.map(|s| s.into_vec()).unwrap_or_default(),
@@ -163,14 +127,6 @@
 						None => ethereum::TransactionAction::Create,
 					},
 					chain_id: 0,
-<<<<<<< HEAD
-					access_list: self.access_list.unwrap_or(Vec::new()).into_iter()
-						.map(|(address, slots)| AccessListItem { address, slots })
-						.collect(),
-				}))
-			},
-			_ => None
-=======
 					access_list: self
 						.access_list
 						.unwrap_or(Vec::new())
@@ -180,7 +136,6 @@
 				}))
 			}
 			_ => None,
->>>>>>> e21bd5ae
 		}
 	}
 }