// SPDX-License-Identifier: GPL-3.0-or-later WITH Classpath-exception-2.0
// This file is part of Frontier.
//
// Copyright (c) 2015-2020 Parity Technologies (UK) Ltd.
//
// This program is free software: you can redistribute it and/or modify
// it under the terms of the GNU General Public License as published by
// the Free Software Foundation, either version 3 of the License, or
// (at your option) any later version.
//
// This program is distributed in the hope that it will be useful,
// but WITHOUT ANY WARRANTY; without even the implied warranty of
// MERCHANTABILITY or FITNESS FOR A PARTICULAR PURPOSE. See the
// GNU General Public License for more details.
//
// You should have received a copy of the GNU General Public License
// along with this program. If not, see <https://www.gnu.org/licenses/>.

<<<<<<< HEAD
use std::{sync::{Arc, Mutex}, collections::HashMap};
use serde::{Serialize, Serializer};
use serde::ser::SerializeStruct;
use ethereum_types::{H160, H256, H512, U64, U256};
use ethereum::{AccessListItem, TransactionV0, TransactionV1, TransactionV2};
use sha3::{Keccak256, Digest};
=======
>>>>>>> e21bd5ae
use crate::types::Bytes;
use ethereum::{AccessListItem, TransactionV2};
use ethereum_types::{H160, H256, H512, U256, U64};
use serde::{ser::SerializeStruct, Serialize, Serializer};
use sha3::{Digest, Keccak256};

/// Transaction
#[derive(Debug, Default, Clone, PartialEq, Serialize)]
#[serde(rename_all = "camelCase")]
pub struct Transaction {
	/// Hash
	pub hash: H256,
	/// Nonce
	pub nonce: U256,
	/// Block hash
	pub block_hash: Option<H256>,
	/// Block number
	pub block_number: Option<U256>,
	/// Transaction Index
	pub transaction_index: Option<U256>,
	/// Sender
	pub from: H160,
	/// Recipient
	pub to: Option<H160>,
	/// Transfered value
	pub value: U256,
	/// Gas Price
	#[cfg_attr(feature = "std", serde(skip_serializing_if = "Option::is_none"))]
	pub gas_price: Option<U256>,
	/// Max BaseFeePerGas the user is willing to pay.
	#[cfg_attr(feature = "std", serde(skip_serializing_if = "Option::is_none"))]
	pub max_fee_per_gas: Option<U256>,
	/// The miner's tip.
	#[cfg_attr(feature = "std", serde(skip_serializing_if = "Option::is_none"))]
	pub max_priority_fee_per_gas: Option<U256>,
	/// Gas
	pub gas: U256,
	/// Data
	pub input: Bytes,
	/// Creates contract
	pub creates: Option<H160>,
	/// Raw transaction data
	pub raw: Bytes,
	/// Public key of the signer.
	pub public_key: Option<H512>,
	/// The network id of the transaction, if any.
	pub chain_id: Option<U64>,
	/// The standardised V field of the signature (0 or 1).
	pub standard_v: U256,
	/// The standardised V field of the signature.
	pub v: U256,
	/// The R field of the signature.
	pub r: U256,
	/// The S field of the signature.
	pub s: U256,
	/// TODO! Pre-pay to warm storage access.
	#[cfg_attr(feature = "std", serde(skip_serializing_if = "Option::is_none"))]
	pub access_list: Option<Vec<AccessListItem>>,
}

<<<<<<< HEAD
impl From<TransactionV0> for Transaction {
	fn from(transaction: TransactionV0) -> Self {
		let serialized = {
			let envelope = ethereum::Transaction::V0(transaction.clone());
			envelope.serialize()
		};
		Transaction {
			hash: H256::from_slice(
				Keccak256::digest(&serialized).as_slice()
			),
			nonce: transaction.nonce,
			block_hash: None,
			block_number: None,
			transaction_index: None,
			from: H160::default(),
			to: None,
			value: transaction.value,
			gas_price: Some(transaction.gas_price),
			max_fee_per_gas: None,
			max_priority_fee_per_gas: None,
			gas: transaction.gas_limit,
			input: Bytes(transaction.clone().input),
			creates: None,
			raw: Bytes(serialized.to_vec()),
			public_key: None,
			chain_id: transaction.signature.chain_id().map(U64::from),
			standard_v: U256::from(transaction.signature.standard_v()),
			v: U256::from(transaction.signature.v()),
			r: U256::from(transaction.signature.r().as_bytes()),
			s: U256::from(transaction.signature.s().as_bytes()),
			access_list: None,
		}
	}
}
impl From<TransactionV1> for Transaction {
	fn from(transaction: TransactionV1) -> Self {
		let serialized = {
			let envelope = ethereum::Transaction::V1(transaction.clone());
			envelope.serialize()
		};
		Transaction {
			hash: H256::from_slice(
				Keccak256::digest(&serialized).as_slice()
			),
			nonce: transaction.nonce,
			block_hash: None,
			block_number: None,
			transaction_index: None,
			from: H160::default(),
			to: None,
			value: transaction.value,
			gas_price: Some(transaction.gas_price),
			max_fee_per_gas: None,
			max_priority_fee_per_gas: None,
			gas: transaction.gas_limit,
			input: Bytes(transaction.clone().input),
			creates: None,
			raw: Bytes(serialized.to_vec()),
			public_key: None,
			chain_id: Some(U64::from(transaction.chain_id)),
			standard_v: U256::from(transaction.odd_y_parity as u8),
			v: U256::from(transaction.odd_y_parity as u8), // TODO
			r: U256::from(transaction.r.as_bytes()),
			s: U256::from(transaction.s.as_bytes()),
			access_list: Some(transaction.access_list),
		}
	}
}
impl From<TransactionV2> for Transaction {
	fn from(transaction: TransactionV2) -> Self {
		let serialized = {
			let envelope = ethereum::Transaction::V2(transaction.clone());
			envelope.serialize()
		};
		Transaction {
			hash: H256::from_slice(
				Keccak256::digest(&serialized).as_slice()
			),
			nonce: transaction.nonce,
			block_hash: None,
			block_number: None,
			transaction_index: None,
			from: H160::default(),
			to: None,
			value: transaction.value,
			gas_price: None,
			max_fee_per_gas: Some(transaction.max_fee_per_gas),
			max_priority_fee_per_gas: Some(transaction.max_priority_fee_per_gas),
			gas: transaction.gas_limit,
			input: Bytes(transaction.clone().input),
			creates: None,
			raw: Bytes(serialized.to_vec()),
			public_key: None,
			chain_id: Some(U64::from(transaction.chain_id)),
			standard_v: U256::from(transaction.odd_y_parity as u8),
			v: U256::from(transaction.odd_y_parity as u8), // TODO
			r: U256::from(transaction.r.as_bytes()),
			s: U256::from(transaction.s.as_bytes()),
			access_list: Some(transaction.access_list),
=======
impl From<TransactionV2> for Transaction {
	fn from(transaction: TransactionV2) -> Self {
		let serialized = rlp::encode(&transaction);
		let hash = H256::from_slice(Keccak256::digest(&serialized).as_slice());
		let raw = Bytes(serialized.to_vec());
		match transaction {
			TransactionV2::Legacy(t) => Transaction {
				hash,
				nonce: t.nonce,
				block_hash: None,
				block_number: None,
				transaction_index: None,
				from: H160::default(),
				to: None,
				value: t.value,
				gas_price: Some(t.gas_price),
				max_fee_per_gas: None,
				max_priority_fee_per_gas: None,
				gas: t.gas_limit,
				input: Bytes(t.clone().input),
				creates: None,
				raw,
				public_key: None,
				chain_id: t.signature.chain_id().map(U64::from),
				standard_v: U256::from(t.signature.standard_v()),
				v: U256::from(t.signature.v()),
				r: U256::from(t.signature.r().as_bytes()),
				s: U256::from(t.signature.s().as_bytes()),
				access_list: None,
			},
			TransactionV2::EIP2930(t) => Transaction {
				hash,
				nonce: t.nonce,
				block_hash: None,
				block_number: None,
				transaction_index: None,
				from: H160::default(),
				to: None,
				value: t.value,
				gas_price: Some(t.gas_price),
				max_fee_per_gas: None,
				max_priority_fee_per_gas: None,
				gas: t.gas_limit,
				input: Bytes(t.clone().input),
				creates: None,
				raw,
				public_key: None,
				chain_id: Some(U64::from(t.chain_id)),
				standard_v: U256::from(t.odd_y_parity as u8),
				v: U256::from(t.odd_y_parity as u8), // TODO,
				r: U256::from(t.r.as_bytes()),
				s: U256::from(t.s.as_bytes()),
				access_list: Some(t.access_list),
			},
			TransactionV2::EIP1559(t) => Transaction {
				hash,
				nonce: t.nonce,
				block_hash: None,
				block_number: None,
				transaction_index: None,
				from: H160::default(),
				to: None,
				value: t.value,
				gas_price: None,
				max_fee_per_gas: Some(t.max_fee_per_gas),
				max_priority_fee_per_gas: Some(t.max_priority_fee_per_gas),
				gas: t.gas_limit,
				input: Bytes(t.clone().input),
				creates: None,
				raw,
				public_key: None,
				chain_id: Some(U64::from(t.chain_id)),
				standard_v: U256::from(t.odd_y_parity as u8),
				v: U256::from(t.odd_y_parity as u8), // TODO
				r: U256::from(t.r.as_bytes()),
				s: U256::from(t.s.as_bytes()),
				access_list: Some(t.access_list),
			},
>>>>>>> e21bd5ae
		}
	}
}

/// Local Transaction Status
#[derive(Debug)]
pub enum LocalTransactionStatus {
	/// Transaction is pending
	Pending,
	/// Transaction is in future part of the queue
	Future,
	/// Transaction was mined.
	Mined(Transaction),
	/// Transaction was removed from the queue, but not mined.
	Culled(Transaction),
	/// Transaction was dropped because of limit.
	Dropped(Transaction),
	/// Transaction was replaced by transaction with higher gas price.
	Replaced(Transaction, U256, H256),
	/// Transaction never got into the queue.
	Rejected(Transaction, String),
	/// Transaction is invalid.
	Invalid(Transaction),
	/// Transaction was canceled.
	Canceled(Transaction),
}

impl Serialize for LocalTransactionStatus {
	fn serialize<S>(&self, serializer: S) -> Result<S::Ok, S::Error>
	where
		S: Serializer,
	{
		use self::LocalTransactionStatus::*;

		let elems = match *self {
			Pending | Future => 1,
			Mined(..) | Culled(..) | Dropped(..) | Invalid(..) | Canceled(..) => 2,
			Rejected(..) => 3,
			Replaced(..) => 4,
		};

		let status = "status";
		let transaction = "transaction";

		let mut struc = serializer.serialize_struct("LocalTransactionStatus", elems)?;
		match *self {
			Pending => struc.serialize_field(status, "pending")?,
			Future => struc.serialize_field(status, "future")?,
			Mined(ref tx) => {
				struc.serialize_field(status, "mined")?;
				struc.serialize_field(transaction, tx)?;
			}
			Culled(ref tx) => {
				struc.serialize_field(status, "culled")?;
				struc.serialize_field(transaction, tx)?;
			}
			Dropped(ref tx) => {
				struc.serialize_field(status, "dropped")?;
				struc.serialize_field(transaction, tx)?;
			}
			Canceled(ref tx) => {
				struc.serialize_field(status, "canceled")?;
				struc.serialize_field(transaction, tx)?;
			}
			Invalid(ref tx) => {
				struc.serialize_field(status, "invalid")?;
				struc.serialize_field(transaction, tx)?;
			}
			Rejected(ref tx, ref reason) => {
				struc.serialize_field(status, "rejected")?;
				struc.serialize_field(transaction, tx)?;
				struc.serialize_field("error", reason)?;
			}
			Replaced(ref tx, ref gas_price, ref hash) => {
				struc.serialize_field(status, "replaced")?;
				struc.serialize_field(transaction, tx)?;
				struc.serialize_field("hash", hash)?;
				struc.serialize_field("gasPrice", gas_price)?;
			}
		}

		struc.end()
	}
}

/// Geth-compatible output for eth_signTransaction method
#[derive(Debug, Default, Clone, PartialEq, Serialize)]
pub struct RichRawTransaction {
	/// Raw transaction RLP
	pub raw: Bytes,
	/// Transaction details
	#[serde(rename = "tx")]
	pub transaction: Transaction,
}<|MERGE_RESOLUTION|>--- conflicted
+++ resolved
@@ -16,15 +16,6 @@
 // You should have received a copy of the GNU General Public License
 // along with this program. If not, see <https://www.gnu.org/licenses/>.
 
-<<<<<<< HEAD
-use std::{sync::{Arc, Mutex}, collections::HashMap};
-use serde::{Serialize, Serializer};
-use serde::ser::SerializeStruct;
-use ethereum_types::{H160, H256, H512, U64, U256};
-use ethereum::{AccessListItem, TransactionV0, TransactionV1, TransactionV2};
-use sha3::{Keccak256, Digest};
-=======
->>>>>>> e21bd5ae
 use crate::types::Bytes;
 use ethereum::{AccessListItem, TransactionV2};
 use ethereum_types::{H160, H256, H512, U256, U64};
@@ -85,107 +76,6 @@
 	pub access_list: Option<Vec<AccessListItem>>,
 }
 
-<<<<<<< HEAD
-impl From<TransactionV0> for Transaction {
-	fn from(transaction: TransactionV0) -> Self {
-		let serialized = {
-			let envelope = ethereum::Transaction::V0(transaction.clone());
-			envelope.serialize()
-		};
-		Transaction {
-			hash: H256::from_slice(
-				Keccak256::digest(&serialized).as_slice()
-			),
-			nonce: transaction.nonce,
-			block_hash: None,
-			block_number: None,
-			transaction_index: None,
-			from: H160::default(),
-			to: None,
-			value: transaction.value,
-			gas_price: Some(transaction.gas_price),
-			max_fee_per_gas: None,
-			max_priority_fee_per_gas: None,
-			gas: transaction.gas_limit,
-			input: Bytes(transaction.clone().input),
-			creates: None,
-			raw: Bytes(serialized.to_vec()),
-			public_key: None,
-			chain_id: transaction.signature.chain_id().map(U64::from),
-			standard_v: U256::from(transaction.signature.standard_v()),
-			v: U256::from(transaction.signature.v()),
-			r: U256::from(transaction.signature.r().as_bytes()),
-			s: U256::from(transaction.signature.s().as_bytes()),
-			access_list: None,
-		}
-	}
-}
-impl From<TransactionV1> for Transaction {
-	fn from(transaction: TransactionV1) -> Self {
-		let serialized = {
-			let envelope = ethereum::Transaction::V1(transaction.clone());
-			envelope.serialize()
-		};
-		Transaction {
-			hash: H256::from_slice(
-				Keccak256::digest(&serialized).as_slice()
-			),
-			nonce: transaction.nonce,
-			block_hash: None,
-			block_number: None,
-			transaction_index: None,
-			from: H160::default(),
-			to: None,
-			value: transaction.value,
-			gas_price: Some(transaction.gas_price),
-			max_fee_per_gas: None,
-			max_priority_fee_per_gas: None,
-			gas: transaction.gas_limit,
-			input: Bytes(transaction.clone().input),
-			creates: None,
-			raw: Bytes(serialized.to_vec()),
-			public_key: None,
-			chain_id: Some(U64::from(transaction.chain_id)),
-			standard_v: U256::from(transaction.odd_y_parity as u8),
-			v: U256::from(transaction.odd_y_parity as u8), // TODO
-			r: U256::from(transaction.r.as_bytes()),
-			s: U256::from(transaction.s.as_bytes()),
-			access_list: Some(transaction.access_list),
-		}
-	}
-}
-impl From<TransactionV2> for Transaction {
-	fn from(transaction: TransactionV2) -> Self {
-		let serialized = {
-			let envelope = ethereum::Transaction::V2(transaction.clone());
-			envelope.serialize()
-		};
-		Transaction {
-			hash: H256::from_slice(
-				Keccak256::digest(&serialized).as_slice()
-			),
-			nonce: transaction.nonce,
-			block_hash: None,
-			block_number: None,
-			transaction_index: None,
-			from: H160::default(),
-			to: None,
-			value: transaction.value,
-			gas_price: None,
-			max_fee_per_gas: Some(transaction.max_fee_per_gas),
-			max_priority_fee_per_gas: Some(transaction.max_priority_fee_per_gas),
-			gas: transaction.gas_limit,
-			input: Bytes(transaction.clone().input),
-			creates: None,
-			raw: Bytes(serialized.to_vec()),
-			public_key: None,
-			chain_id: Some(U64::from(transaction.chain_id)),
-			standard_v: U256::from(transaction.odd_y_parity as u8),
-			v: U256::from(transaction.odd_y_parity as u8), // TODO
-			r: U256::from(transaction.r.as_bytes()),
-			s: U256::from(transaction.s.as_bytes()),
-			access_list: Some(transaction.access_list),
-=======
 impl From<TransactionV2> for Transaction {
 	fn from(transaction: TransactionV2) -> Self {
 		let serialized = rlp::encode(&transaction);
@@ -264,7 +154,6 @@
 				s: U256::from(t.s.as_bytes()),
 				access_list: Some(t.access_list),
 			},
->>>>>>> e21bd5ae
 		}
 	}
 }
