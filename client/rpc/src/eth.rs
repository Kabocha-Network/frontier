// SPDX-License-Identifier: GPL-3.0-or-later WITH Classpath-exception-2.0
// This file is part of Frontier.
//
// Copyright (c) 2020 Parity Technologies (UK) Ltd.
//
// This program is free software: you can redistribute it and/or modify
// it under the terms of the GNU General Public License as published by
// the Free Software Foundation, either version 3 of the License, or
// (at your option) any later version.
//
// This program is distributed in the hope that it will be useful,
// but WITHOUT ANY WARRANTY; without even the implied warranty of
// MERCHANTABILITY or FITNESS FOR A PARTICULAR PURPOSE. See the
// GNU General Public License for more details.
//
// You should have received a copy of the GNU General Public License
// along with this program. If not, see <https://www.gnu.org/licenses/>.
use std::{marker::PhantomData, sync::{Mutex, Arc}};
use std::collections::{HashMap, BTreeMap};
use ethereum::{
	Block as EthereumBlock, Transaction as EthereumTransaction
};
use ethereum_types::{H160, H256, H64, U256, U64, H512};
use jsonrpc_core::{BoxFuture, Result, ErrorCode, futures::future::{self, Future}};
use futures::{StreamExt, future::TryFutureExt};
use sp_runtime::{
	traits::{Block as BlockT, UniqueSaturatedInto, Zero, One, Saturating, BlakeTwo256},
	transaction_validity::TransactionSource,
};
use sp_api::{ProvideRuntimeApi, BlockId, Core, HeaderT};
use sp_transaction_pool::{TransactionPool, InPoolTransaction};
use sc_client_api::{client::BlockchainEvents, backend::{StorageProvider, Backend, StateBackend, AuxStore}};
use sha3::{Keccak256, Digest};
use sp_blockchain::{Error as BlockChainError, HeaderMetadata, HeaderBackend};
use sp_storage::StorageKey;
use sp_io::hashing::{twox_128, blake2_128};
use sc_network::{NetworkService, ExHashT};
use fc_rpc_core::{
	EthApi as EthApiT, NetApi as NetApiT, Web3Api as Web3ApiT, EthFilterApi as EthFilterApiT
};
use fc_rpc_core::types::{
	BlockNumber, Bytes, CallRequest, Filter, FilteredParams, FilterChanges, FilterPool, FilterPoolItem,
	FilterType, Index, Log, Receipt, RichBlock, SyncStatus, SyncInfo, Transaction, Work, Rich, Block,
	BlockTransactions, TransactionRequest, PendingTransactions, PendingTransaction,
};
use fp_rpc::{EthereumRuntimeRPCApi, ConvertTransaction, TransactionStatus};
<<<<<<< HEAD
use fp_storage::PALLET_ETHEREUM_SCHEMA;
use sc_transaction_graph::{ChainApi, Pool};
use crate::{internal_err, error_on_execution_failure, EthSigner, public_key};
=======
use crate::{frontier_backend_client, internal_err, error_on_execution_failure, EthSigner, public_key};
>>>>>>> c0f073fb

pub use fc_rpc_core::{EthApiServer, NetApiServer, Web3ApiServer, EthFilterApiServer};
use codec::{self, Encode};
use pallet_ethereum::EthereumStorageSchema;
use crate::overrides::{StorageOverride, RuntimeApiStorageOverride};

pub struct EthApi<B: BlockT, C, P, CT, BE, H: ExHashT, A: ChainApi> {
	pool: Arc<P>,
	graph: Arc<Pool<A>>,
	client: Arc<C>,
	convert_transaction: CT,
	network: Arc<NetworkService<B, H>>,
	is_authority: bool,
	signers: Vec<Box<dyn EthSigner>>,
	overrides: BTreeMap<EthereumStorageSchema, Box<dyn StorageOverride<B> + Send + Sync>>,
	fallback: Box<dyn StorageOverride<B> + Send + Sync>,
	pending_transactions: PendingTransactions,
	backend: Arc<fc_db::Backend<B>>,
	_marker: PhantomData<(B, BE)>,
}

impl<B: BlockT, C, P, CT, BE, H: ExHashT, A: ChainApi> EthApi<B, C, P, CT, BE, H, A> where
	C: ProvideRuntimeApi<B>,
	C::Api: EthereumRuntimeRPCApi<B>,
	B: BlockT<Hash=H256> + Send + Sync + 'static,
	C: Send + Sync + 'static,
{
	pub fn new(
		client: Arc<C>,
		pool: Arc<P>,
		graph: Arc<Pool<A>>,
		convert_transaction: CT,
		network: Arc<NetworkService<B, H>>,
		pending_transactions: PendingTransactions,
		signers: Vec<Box<dyn EthSigner>>,
		overrides: BTreeMap<EthereumStorageSchema, Box<dyn StorageOverride<B> + Send + Sync>>,
		backend: Arc<fc_db::Backend<B>>,
		is_authority: bool,
	) -> Self {
		Self {
			client: client.clone(),
			pool,
			graph,
			convert_transaction,
			network,
			is_authority,
			signers,
			overrides,
			fallback: Box::new(RuntimeApiStorageOverride::new(client)),
			pending_transactions,
			backend,
			_marker: PhantomData,
		}
	}
}

fn rich_block_build(
	block: ethereum::Block,
	statuses: Vec<Option<TransactionStatus>>,
	hash: Option<H256>,
	full_transactions: bool
) -> RichBlock {
	Rich {
		inner: Block {
			hash: Some(hash.unwrap_or_else(|| {
				H256::from_slice(
					Keccak256::digest(&rlp::encode(&block.header)).as_slice()
				)
			})),
			parent_hash: block.header.parent_hash,
			uncles_hash: block.header.ommers_hash,
			author: block.header.beneficiary,
			miner: block.header.beneficiary,
			state_root: block.header.state_root,
			transactions_root: block.header.transactions_root,
			receipts_root: block.header.receipts_root,
			number: Some(block.header.number),
			gas_used: block.header.gas_used,
			gas_limit: block.header.gas_limit,
			extra_data: Bytes(block.header.extra_data.clone()),
			logs_bloom: Some(block.header.logs_bloom),
			timestamp: U256::from(block.header.timestamp / 1000),
			difficulty: block.header.difficulty,
			total_difficulty: U256::zero(),
			seal_fields: vec![
				Bytes(block.header.mix_hash.as_bytes().to_vec()),
				Bytes(block.header.nonce.as_bytes().to_vec())
			],
			uncles: vec![],
			transactions: {
				if full_transactions {
					BlockTransactions::Full(
						block.transactions.iter().enumerate().map(|(index, transaction)|{
							transaction_build(
								transaction.clone(),
								Some(block.clone()),
								Some(statuses[index].clone().unwrap_or_default())
							)
						}).collect()
					)
				} else {
					BlockTransactions::Hashes(
						block.transactions.iter().map(|transaction|{
							H256::from_slice(
								Keccak256::digest(&rlp::encode(&transaction.clone())).as_slice()
							)
						}).collect()
					)
				}
			},
			size: Some(U256::from(rlp::encode(&block).len() as u32))
		},
		extra_info: BTreeMap::new()
	}
}

fn transaction_build(
	transaction: EthereumTransaction,
	block: Option<EthereumBlock>,
	status: Option<TransactionStatus>
) -> Transaction {
	let pubkey = match public_key(&transaction) {
		Ok(p) => Some(p),
		Err(_e) => None,
	};

	Transaction {
		hash: H256::from_slice(
			Keccak256::digest(&rlp::encode(&transaction)).as_slice()
		),
		nonce: transaction.nonce,
		block_hash: block.as_ref().map_or(None, |block| {
			Some(H256::from_slice(
				Keccak256::digest(&rlp::encode(&block.header)).as_slice()
			))
		}),
		block_number: block.as_ref().map(|block| block.header.number),
		transaction_index: status.as_ref().map(|status| {
			U256::from(
				UniqueSaturatedInto::<u32>::unique_saturated_into(
					status.transaction_index
				)
			)
		}),
		from: status.as_ref().map_or({
			match pubkey {
				Some(pk) => H160::from(
					H256::from_slice(Keccak256::digest(&pk).as_slice())
				),
				_ => H160::default()
			}
		}, |status| status.from),
		to: status.as_ref().map_or({
			match transaction.action {
				ethereum::TransactionAction::Call(to) => Some(to),
				_ => None
			}
		}, |status| status.to),
		value: transaction.value,
		gas_price: transaction.gas_price,
		gas: transaction.gas_limit,
		input: Bytes(transaction.clone().input),
		creates: status.as_ref().map_or(None, |status| status.contract_address),
		raw: Bytes(rlp::encode(&transaction).to_vec()),
		public_key: pubkey.as_ref().map(|pk| H512::from(pk)),
		chain_id: transaction.signature.chain_id().map(U64::from),
		standard_v: U256::from(transaction.signature.standard_v()),
		v: U256::from(transaction.signature.v()),
		r: U256::from(transaction.signature.r().as_bytes()),
		s: U256::from(transaction.signature.s().as_bytes()),
	}
}

fn logs_build(
	filter: Filter,
	blocks_and_statuses: Vec<(EthereumBlock, Vec<TransactionStatus>)>
) -> Vec<Log> {
	let params = FilteredParams::new(Some(filter.clone()));
	let mut ret = Vec::new();
	for (block, statuses) in blocks_and_statuses {
		let mut block_log_index: u32 = 0;
		let block_hash = H256::from_slice(
			Keccak256::digest(&rlp::encode(&block.header)).as_slice()
		);
		for status in statuses.iter() {
			let logs = status.logs.clone();
			let mut transaction_log_index: u32 = 0;
			let transaction_hash = status.transaction_hash;
			for ethereum_log in logs {
				let mut log = Log {
					address: ethereum_log.address.clone(),
					topics: ethereum_log.topics.clone(),
					data: Bytes(ethereum_log.data.clone()),
					block_hash: None,
					block_number: None,
					transaction_hash: None,
					transaction_index: None,
					log_index: None,
					transaction_log_index: None,
					removed: false,
				};
				let mut add: bool = true;
				if let (
					Some(_),
					Some(_)
				) = (
					filter.address.clone(),
					filter.topics.clone(),
				) {
					if !params.filter_address(&log) || !params.filter_topics(&log) {
						add = false;
					}
				} else if let Some(_) = filter.address {
					if !params.filter_address(&log) {
						add = false;
					}
				} else if let Some(_) = &filter.topics {
					if !params.filter_topics(&log) {
						add = false;
					}
				}
				if add {
					log.block_hash = Some(block_hash);
					log.block_number = Some(block.header.number.clone());
					log.transaction_hash = Some(transaction_hash);
					log.transaction_index = Some(U256::from(status.transaction_index));
					log.log_index = Some(U256::from(block_log_index));
					log.transaction_log_index = Some(U256::from(transaction_log_index));
					ret.push(log);
				}
				transaction_log_index += 1;
				block_log_index += 1;
			}
		}
	}
	ret
}

<<<<<<< HEAD
fn storage_prefix_build(module: &[u8], storage: &[u8]) -> Vec<u8> {
	[twox_128(module), twox_128(storage)].concat().to_vec()
}

fn blake2_128_extend(bytes: &[u8]) -> Vec<u8> {
	let mut ext: Vec<u8> = blake2_128(bytes).to_vec();
	ext.extend_from_slice(bytes);
	ext
}

impl<B, C, P, CT, BE, H: ExHashT, A> EthApi<B, C, P, CT, BE, H, A> where
	C: ProvideRuntimeApi<B> + StorageProvider<B, BE> + AuxStore,
	C: HeaderBackend<B> + HeaderMetadata<B, Error=BlockChainError> + 'static,
	C::Api: EthereumRuntimeRPCApi<B>,
	BE: Backend<B> + 'static,
	BE::State: StateBackend<BlakeTwo256>,
	B: BlockT<Hash=H256> + Send + Sync + 'static,
	C: Send + Sync + 'static,
	P: TransactionPool<Block=B> + Send + Sync + 'static,
	A: ChainApi<Block = B> + 'static,
	CT: ConvertTransaction<<B as BlockT>::Extrinsic> + Send + Sync + 'static,
{
	fn native_block_id(&self, number: Option<BlockNumber>) -> Result<Option<BlockId<B>>> {
		Ok(match number.unwrap_or(BlockNumber::Latest) {
			BlockNumber::Hash { hash, .. } => {
				self.load_hash(hash).unwrap_or(None)
			},
			BlockNumber::Num(number) => {
				Some(BlockId::Number(number.unique_saturated_into()))
			},
			BlockNumber::Latest => {
				Some(BlockId::Hash(
					self.client.info().best_hash
				))
			},
			BlockNumber::Earliest => {
				Some(BlockId::Number(Zero::zero()))
			},
			BlockNumber::Pending => {
				None
			}
		})
	}

	// Asumes there is only one mapped canonical block in the AuxStore, otherwise something is wrong
	fn load_hash(&self, hash: H256) -> Result<Option<BlockId<B>>> {
		let hashes = self.backend.mapping().block_hashes(&hash)
			.map_err(|err| internal_err(format!("fetch aux store failed: {:?}", err)))?;
		let out: Vec<H256> = hashes.into_iter()
			.filter_map(|h| {
				if self.is_canon(h) {
					Some(h)
				} else {
					None
				}
			}).collect();

		if out.len() == 1 {
			return Ok(Some(
				BlockId::Hash(out[0])
			));
		}
		Ok(None)
	}

	fn onchain_storage_schema(&self, at: BlockId<B>) -> EthereumStorageSchema {
		match self.client.storage(&at, &StorageKey(PALLET_ETHEREUM_SCHEMA.to_vec())) {
			Ok(Some(bytes)) => Decode::decode(&mut &bytes.0[..]).ok().unwrap_or(EthereumStorageSchema::Undefined),
			_ => EthereumStorageSchema::Undefined,
		}
	}

	fn is_canon(&self, target_hash: H256) -> bool {
		if let Ok(Some(number)) = self.client.number(target_hash) {
			if let Ok(Some(header)) = self.client.header(BlockId::Number(number)) {
				return header.hash() == target_hash;
			}
		}
		false
	}

	fn load_transactions(&self, transaction_hash: H256) -> Result<Option<(H256, u32)>> {
		let transaction_metadata = self.backend.mapping().transaction_metadata(&transaction_hash)
			.map_err(|err| internal_err(format!("fetch aux store failed: {:?}", err)))?;

			if transaction_metadata.len() == 1 {
				Ok(Some((
					transaction_metadata[0].ethereum_block_hash,
					transaction_metadata[0].ethereum_index,
				)))
			} else if transaction_metadata.len() > 1 {
				transaction_metadata
					.iter()
					.find(|meta| self.is_canon(meta.block_hash))
					.map_or(
						Ok(Some((
							transaction_metadata[0].ethereum_block_hash,
							transaction_metadata[0].ethereum_index,
						))),
						|meta| Ok(Some((meta.ethereum_block_hash, meta.ethereum_index))),
					)
			} else {
				Ok(None)
			}
	}

	fn current_block(&self, id: &BlockId<B>) -> Option<ethereum::Block> {
		self.query_storage::<ethereum::Block>(
			id,
			&StorageKey(
				storage_prefix_build(b"Ethereum", b"CurrentBlock")
			)
		)
	}

	fn current_statuses(&self, id: &BlockId<B>) -> Option<Vec<TransactionStatus>> {
		self.query_storage::<Vec<TransactionStatus>>(
			id,
			&StorageKey(
				storage_prefix_build(b"Ethereum", b"CurrentTransactionStatuses")
			)
		)
	}

	fn current_receipts(&self, id: &BlockId<B>) -> Option<Vec<ethereum::Receipt>> {
		self.query_storage::<Vec<ethereum::Receipt>>(
			id,
			&StorageKey(
				storage_prefix_build(b"Ethereum", b"CurrentReceipts")
			)
		)
	}

	fn account_codes(&self, id: &BlockId<B>, address: H160) -> Option<Vec<u8>> {
		let mut key: Vec<u8> = storage_prefix_build(b"EVM", b"AccountCodes");
		key.extend(blake2_128_extend(address.as_bytes()));
		self.query_storage::<Vec<u8>>(
			id,
			&StorageKey(key)
		)
	}

	fn account_storages(&self, id: &BlockId<B>, address: H160, index: U256) -> Option<H256> {
		let tmp: &mut [u8; 32] = &mut [0; 32];
		index.to_little_endian(tmp);

		let mut key: Vec<u8> = storage_prefix_build(b"EVM", b"AccountStorages");
		key.extend(blake2_128_extend(address.as_bytes()));
		key.extend(blake2_128_extend(tmp));

		self.query_storage::<H256>(
			id,
			&StorageKey(key)
		)
	}

	fn query_storage<T: Decode>(&self, id: &BlockId<B>, key: &StorageKey) -> Option<T> {
		if let Ok(Some(data)) = self.client.storage(
			id,
			key
		) {
			if let Ok(result) = Decode::decode(&mut &data.0[..]) {
				return Some(result);
			}
		}
		None
	}
}

impl<B, C, P, CT, BE, H: ExHashT, A> EthApiT for EthApi<B, C, P, CT, BE, H, A> where
=======
impl<B, C, P, CT, BE, H: ExHashT> EthApiT for EthApi<B, C, P, CT, BE, H> where
>>>>>>> c0f073fb
	C: ProvideRuntimeApi<B> + StorageProvider<B, BE> + AuxStore,
	C: HeaderBackend<B> + HeaderMetadata<B, Error=BlockChainError> + 'static,
	C::Api: EthereumRuntimeRPCApi<B>,
	BE: Backend<B> + 'static,
	BE::State: StateBackend<BlakeTwo256>,
	B: BlockT<Hash=H256> + Send + Sync + 'static,
	C: Send + Sync + 'static,
	P: TransactionPool<Block=B> + Send + Sync + 'static,
	A: ChainApi<Block = B> + 'static,
	CT: ConvertTransaction<<B as BlockT>::Extrinsic> + Send + Sync + 'static,
{
	fn protocol_version(&self) -> Result<u64> {
		Ok(1)
	}

	fn syncing(&self) -> Result<SyncStatus> {
		if self.network.is_major_syncing() {
			let block_number = U256::from(
				UniqueSaturatedInto::<u128>::unique_saturated_into(self.client.info().best_number.clone())
			);
			Ok(SyncStatus::Info(SyncInfo {
				starting_block: U256::zero(),
				current_block: block_number,
				// TODO `highest_block` is not correct, should load `best_seen_block` from NetworkWorker,
				// but afaik that is not currently possible in Substrate:
				// https://github.com/paritytech/substrate/issues/7311
				highest_block: block_number,
				warp_chunks_amount: None,
				warp_chunks_processed: None,
			}))
		} else {
			Ok(SyncStatus::None)
		}
	}

	fn hashrate(&self) -> Result<U256> {
		Ok(U256::zero())
	}

	fn author(&self) -> Result<H160> {
<<<<<<< HEAD
		let block_id = BlockId::Hash(self.client.info().best_hash);
		let schema = self.onchain_storage_schema(block_id);
=======
		let block = BlockId::Hash(self.client.info().best_hash);
		let schema = frontier_backend_client::onchain_storage_schema::<B, C, BE>(self.client.as_ref(), block);
>>>>>>> c0f073fb

		let block: Option<ethereum::Block> = self.current_block(&BlockId::Hash(
			self.client.info().best_hash
		));

		return if let Some(block) = block {
			Ok(
				self.overrides
				.get(&schema)
				.unwrap_or(&self.fallback)
				.current_block(&block_id)
				.ok_or(internal_err("fetching author through override failed"))?
				.header.beneficiary
			)
		} else {
			Err(internal_err("Failed to retrieve block."))
		}
	}

	fn is_mining(&self) -> Result<bool> {
		Ok(self.is_authority)
	}

	fn chain_id(&self) -> Result<Option<U64>> {
		let hash = self.client.info().best_hash;
		Ok(Some(self.client.runtime_api().chain_id(&BlockId::Hash(hash))
				.map_err(|err| internal_err(format!("fetch runtime chain id failed: {:?}", err)))?.into()))
	}

	fn gas_price(&self) -> Result<U256> {
		let block = BlockId::Hash(self.client.info().best_hash);

		Ok(
			self.client
				.runtime_api()
				.gas_price(&block)
				.map_err(|err| internal_err(format!("fetch runtime chain id failed: {:?}", err)))?
				.into(),
		)
	}

	fn accounts(&self) -> Result<Vec<H160>> {
		let mut accounts = Vec::new();
		for signer in &self.signers {
			accounts.append(&mut signer.accounts());
		}
		Ok(accounts)
	}

	fn block_number(&self) -> Result<U256> {
		Ok(U256::from(UniqueSaturatedInto::<u128>::unique_saturated_into(self.client.info().best_number.clone())))
	}

	fn balance(&self, address: H160, number: Option<BlockNumber>) -> Result<U256> {
		if let Ok(Some(id)) = frontier_backend_client::native_block_id::<B, C>(self.client.as_ref(), self.backend.as_ref(), number) {
			return Ok(
				self.client
					.runtime_api()
					.account_basic(&id, address)
					.map_err(|err| internal_err(format!("fetch runtime chain id failed: {:?}", err)))?
					.balance.into()
			)
		}
		Ok(U256::zero())
	}

	fn storage_at(&self, address: H160, index: U256, number: Option<BlockNumber>) -> Result<H256> {
		if let Ok(Some(id)) = frontier_backend_client::native_block_id::<B, C>(self.client.as_ref(), self.backend.as_ref(), number) {
			let schema = frontier_backend_client::onchain_storage_schema::<B, C, BE>(self.client.as_ref(), id);
			return Ok(
				self.overrides
					.get(&schema)
					.unwrap_or(&self.fallback)
					.storage_at(&id, address, index)
					.unwrap_or_default()
			)
		} else {
			Ok(H256::default())
		}
	}

	fn block_by_hash(&self, hash: H256, full: bool) -> Result<Option<RichBlock>> {
		let id = match frontier_backend_client::load_hash::<B, C>(self.client.as_ref(), self.backend.as_ref(), hash)
			.map_err(|err| internal_err(format!("{:?}", err)))?
		{
			Some(hash) => hash,
			_ => return Ok(None),
		};
		let schema = frontier_backend_client::onchain_storage_schema::<B, C, BE>(self.client.as_ref(), id);
		let handler = self.overrides.get(&schema).unwrap_or(&self.fallback);

		let block = handler.current_block(&id);
		let statuses = handler.current_transaction_statuses(&id);

		match (block, statuses) {
			(Some(block), Some(statuses)) => {
				Ok(Some(rich_block_build(
					block,
					statuses.into_iter().map(|s| Some(s)).collect(),
					Some(hash),
					full,
				)))
			},
			_ => {
				Ok(None)
			},
		}
	}

	fn block_by_number(&self, number: BlockNumber, full: bool) -> Result<Option<RichBlock>> {
		let id = match frontier_backend_client::native_block_id::<B, C>(self.client.as_ref(), self.backend.as_ref(), Some(number))? {
			Some(id) => id,
			None => return Ok(None),
		};
		let schema = frontier_backend_client::onchain_storage_schema::<B, C, BE>(self.client.as_ref(), id);
		let handler = self.overrides.get(&schema).unwrap_or(&self.fallback);

		let block = handler.current_block(&id);
		let statuses = handler.current_transaction_statuses(&id);

		match (block, statuses) {
			(Some(block), Some(statuses)) => {
				let hash = H256::from_slice(
					Keccak256::digest(&rlp::encode(&block.header)).as_slice(),
				);

				Ok(Some(rich_block_build(
					block,
					statuses.into_iter().map(|s| Some(s)).collect(),
					Some(hash),
					full,
				)))
			},
			_ => {
				Ok(None)
			},
		}
	}

	fn transaction_count(&self, address: H160, number: Option<BlockNumber>) -> Result<U256> {
		if let Some(BlockNumber::Pending) = number {
			let block = BlockId::Hash(self.client.info().best_hash);

			let nonce = self.client.runtime_api()
				.account_basic(&block, address)
				.map_err(|err| internal_err(format!("fetch runtime account basic failed: {:?}", err)))?
				.nonce;

			let mut current_nonce = nonce;
			let mut current_tag = (address, nonce).encode();
			for tx in self.pool.ready() {
				// since transactions in `ready()` need to be ordered by nonce
				// it's fine to continue with current iterator.
				if tx.provides().get(0) == Some(&current_tag) {
					current_nonce = current_nonce.saturating_add(1.into());
					current_tag = (address, current_nonce).encode();
				}
			}

			return Ok(current_nonce);
		}

		let id = match frontier_backend_client::native_block_id::<B, C>(self.client.as_ref(), self.backend.as_ref(), number)? {
			Some(id) => id,
			None => return Ok(U256::zero()),
		};

		let nonce = self.client.runtime_api()
			.account_basic(&id, address)
			.map_err(|err| internal_err(format!("fetch runtime account basic failed: {:?}", err)))?
			.nonce.into();

		Ok(nonce)
	}

	fn block_transaction_count_by_hash(&self, hash: H256) -> Result<Option<U256>> {
		let id = match frontier_backend_client::load_hash::<B, C>(self.client.as_ref(), self.backend.as_ref(), hash)
			.map_err(|err| internal_err(format!("{:?}", err)))?
		{
			Some(hash) => hash,
			_ => return Ok(None),
		};
		let schema = frontier_backend_client::onchain_storage_schema::<B, C, BE>(self.client.as_ref(), id);
		let block = self.overrides.get(&schema).unwrap_or(&self.fallback).current_block(&id);

		match block {
			Some(block) => Ok(Some(U256::from(block.transactions.len()))),
			None => Ok(None),
		}
	}

	fn block_transaction_count_by_number(&self, number: BlockNumber) -> Result<Option<U256>> {
		let id = match frontier_backend_client::native_block_id::<B, C>(self.client.as_ref(), self.backend.as_ref(), Some(number))? {
			Some(id) => id,
			None => return Ok(None),
		};
		let schema = frontier_backend_client::onchain_storage_schema::<B, C, BE>(self.client.as_ref(), id);
		let block = self.overrides.get(&schema).unwrap_or(&self.fallback).current_block(&id);

		match block {
			Some(block) => Ok(Some(U256::from(block.transactions.len()))),
			None => Ok(None),
		}
	}

	fn block_uncles_count_by_hash(&self, _: H256) -> Result<U256> {
		Ok(U256::zero())
	}

	fn block_uncles_count_by_number(&self, _: BlockNumber) -> Result<U256> {
		Ok(U256::zero())
	}

	fn code_at(&self, address: H160, number: Option<BlockNumber>) -> Result<Bytes> {
		if let Ok(Some(id)) = frontier_backend_client::native_block_id::<B, C>(self.client.as_ref(), self.backend.as_ref(), number) {
			let schema = frontier_backend_client::onchain_storage_schema::<B, C, BE>(self.client.as_ref(), id);

			return Ok(
				self.overrides
					.get(&schema)
					.unwrap_or(&self.fallback)
					.account_code_at(&id, address)
					.unwrap_or(vec![])
					.into()
			);
		} else {
			Ok(Bytes(vec![]))
		}
	}

	fn send_transaction(&self, request: TransactionRequest) -> BoxFuture<H256> {
		let from = match request.from {
			Some(from) => from,
			None => {
				let accounts = match self.accounts() {
					Ok(accounts) => accounts,
					Err(e) => return Box::new(future::result(Err(e))),
				};

				match accounts.get(0) {
					Some(account) => account.clone(),
					None => return Box::new(future::result(Err(internal_err("no signer available")))),
				}
			},
		};

		let nonce = match request.nonce {
			Some(nonce) => nonce,
			None => {
				match self.transaction_count(from, None) {
					Ok(nonce) => nonce,
					Err(e) => return Box::new(future::result(Err(e))),
				}
			},
		};

		let chain_id = match self.chain_id() {
			Ok(chain_id) => chain_id,
			Err(e) => return Box::new(future::result(Err(e))),
		};

		let message = ethereum::TransactionMessage {
			nonce,
			gas_price: request.gas_price.unwrap_or(U256::from(1)),
			gas_limit: request.gas.unwrap_or(U256::max_value()),
			value: request.value.unwrap_or(U256::zero()),
			input: request.data.map(|s| s.into_vec()).unwrap_or_default(),
			action: match request.to {
				Some(to) => ethereum::TransactionAction::Call(to),
				None => ethereum::TransactionAction::Create,
			},
			chain_id: chain_id.map(|s| s.as_u64()),
		};

		let mut transaction = None;

		for signer in &self.signers {
			if signer.accounts().contains(&from) {
				match signer.sign(message, &from) {
					Ok(t) => transaction = Some(t),
					Err(e) => return Box::new(future::result(Err(e))),
				}
				break
			}
		}

		let transaction = match transaction {
			Some(transaction) => transaction,
			None => return Box::new(future::result(Err(internal_err("no signer available")))),
		};
		let transaction_hash = H256::from_slice(
			Keccak256::digest(&rlp::encode(&transaction)).as_slice()
		);
		let hash = self.client.info().best_hash;
		let number = self.client.info().best_number;

		let uxt = self
			.convert_transaction
			.convert_transaction(transaction.clone());
		let (uxt_hash, _bytes) = self.graph.validated_pool().api().hash_and_length(&uxt);
		let check_is_known = self.graph.validated_pool().check_is_known(&uxt_hash, false);

		match check_is_known {
			Ok(_) => {
				let pending = self.pending_transactions.clone();
				Box::new(
					self.pool
						.submit_one(
							&BlockId::hash(hash),
							TransactionSource::Local,
							self.convert_transaction.convert_transaction(transaction.clone()),
						)
						.compat()
						.map(move |_| {
							if let Some(pending) = pending {
								if let Ok(locked) = &mut pending.lock() {
									locked.insert(
										transaction_hash,
										PendingTransaction::new(
											transaction_build(transaction, None, None),
											UniqueSaturatedInto::<u64>::unique_saturated_into(
												number
											)
										)
									);
								}
							}
							transaction_hash
						})
						.map_err(|err| internal_err(format!("submit transaction to pool failed: {:?}", err)))
				)
			},
			_ => Box::new(futures::future::ok(transaction_hash).compat()),
		}
	}

	fn send_raw_transaction(&self, bytes: Bytes) -> BoxFuture<H256> {
		let transaction = match rlp::decode::<ethereum::Transaction>(&bytes.0[..]) {
			Ok(transaction) => transaction,
			Err(_) => return Box::new(
				future::result(Err(internal_err("decode transaction failed")))
			),
		};
		let transaction_hash = H256::from_slice(
			Keccak256::digest(&rlp::encode(&transaction)).as_slice()
		);
		let hash = self.client.info().best_hash;
		let number = self.client.info().best_number;

		let uxt = self
			.convert_transaction
			.convert_transaction(transaction.clone());
		let (uxt_hash, _bytes) = self.graph.validated_pool().api().hash_and_length(&uxt);
		let check_is_known = self.graph.validated_pool().check_is_known(&uxt_hash, false);

		match check_is_known {
			Ok(_) => {
				let pending = self.pending_transactions.clone();
				Box::new(
					self.pool
						.submit_one(
							&BlockId::hash(hash),
							TransactionSource::Local,
							self.convert_transaction.convert_transaction(transaction.clone()),
						)
						.compat()
						.map(move |_| {
							if let Some(pending) = pending {
								if let Ok(locked) = &mut pending.lock() {
									locked.insert(
										transaction_hash,
										PendingTransaction::new(
											transaction_build(transaction, None, None),
											UniqueSaturatedInto::<u64>::unique_saturated_into(
												number
											)
										)
									);
								}
							}
							transaction_hash
						})
						.map_err(|err| internal_err(format!("submit transaction to pool failed: {:?}", err)))
				)
			},
			_ => Box::new(futures::future::ok(transaction_hash).compat()),
		}
	}

	fn call(&self, request: CallRequest, _: Option<BlockNumber>) -> Result<Bytes> {
		let hash = self.client.info().best_hash;

		let CallRequest {
			from,
			to,
			gas_price,
			gas,
			value,
			data,
			nonce
		} = request;

		let block_gas_limit: U256 = self.client.runtime_api()
			.current_block_gas_limit(&BlockId::Hash(hash))
			.map_err(|err| internal_err(format!("runtime error: {:?}", err)))?;
		let gas_limit = gas.unwrap_or(block_gas_limit);
		let data = data.map(|d| d.0).unwrap_or_default();

		match to {
			Some(to) => {
				let info = self.client.runtime_api()
					.call(
						&BlockId::Hash(hash),
						from.unwrap_or_default(),
						to,
						data,
						value.unwrap_or_default(),
						gas_limit,
						gas_price,
						nonce,
						false,
					)
					.map_err(|err| internal_err(format!("runtime error: {:?}", err)))?
					.map_err(|err| internal_err(format!("execution fatal: {:?}", err)))?;

				error_on_execution_failure(&info.exit_reason, &info.value)?;

				Ok(Bytes(info.value))
			},
			None => {
				let info = self.client.runtime_api()
					.create(
						&BlockId::Hash(hash),
						from.unwrap_or_default(),
						data,
						value.unwrap_or_default(),
						gas_limit,
						gas_price,
						nonce,
						false,
					)
					.map_err(|err| internal_err(format!("runtime error: {:?}", err)))?
					.map_err(|err| internal_err(format!("execution fatal: {:?}", err)))?;

				error_on_execution_failure(&info.exit_reason, &[])?;

				Ok(Bytes(info.value[..].to_vec()))
			},
		}
	}

	fn estimate_gas(&self, request: CallRequest, _: Option<BlockNumber>) -> Result<U256> {
		let calculate_gas_used = |request| -> Result<U256> {
			let hash = self.client.info().best_hash;

			let CallRequest {
				from,
				to,
				gas_price,
				gas,
				value,
				data,
				nonce
			} = request;

			// TODO: this value works around a bug in evm's gas estimation, see:
			// https://github.com/rust-blockchain/evm/issues/8
			let block_gas_limit: U256 = self.client.runtime_api()
				.current_block_gas_limit(&BlockId::Hash(hash))
				.map_err(|err| internal_err(format!("runtime error: {:?}", err)))?;
			let gas_limit = gas.unwrap_or(block_gas_limit);
			let data = data.map(|d| d.0).unwrap_or_default();

			let used_gas = match to {
				Some(to) => {
					let info = self.client.runtime_api()
						.call(
							&BlockId::Hash(hash),
							from.unwrap_or_default(),
							to,
							data,
							value.unwrap_or_default(),
							gas_limit,
							gas_price,
							nonce,
							true,
						)
						.map_err(|err| internal_err(format!("runtime error: {:?}", err)))?
						.map_err(|err| internal_err(format!("execution fatal: {:?}", err)))?;

					error_on_execution_failure(&info.exit_reason, &info.value)?;

					info.used_gas
				},
				None => {
					let info = self.client.runtime_api()
						.create(
							&BlockId::Hash(hash),
							from.unwrap_or_default(),
							data,
							value.unwrap_or_default(),
							gas_limit,
							gas_price,
							nonce,
							true,
						)
						.map_err(|err| internal_err(format!("runtime error: {:?}", err)))?
						.map_err(|err| internal_err(format!("execution fatal: {:?}", err)))?;

					error_on_execution_failure(&info.exit_reason, &[])?;

					info.used_gas
				},
			};

			Ok(used_gas)
		};
		if cfg!(feature = "rpc_binary_search_estimate") {
			let mut lower = U256::from(21_000);
			// TODO: get a good upper limit, but below U64::max to operation overflow
			let mut upper = U256::from(1_000_000_000);
			let mut mid = upper;
			let mut best = mid;
			let mut old_best: U256;

			// if the gas estimation depends on the gas limit, then we want to binary
			// search until the change is under some threshold. but if not dependent,
			// we want to stop immediately.
			let mut change_pct = U256::from(100);
			let threshold_pct = U256::from(10);

			// invariant: lower <= mid <= upper
			while change_pct > threshold_pct {
				let mut test_request = request.clone();
				test_request.gas = Some(mid);
				match calculate_gas_used(test_request) {
					// if Ok -- try to reduce the gas used
					Ok(used_gas) => {
						old_best = best;
						best = used_gas;
						change_pct = (U256::from(100) * (old_best - best)) / old_best;
						upper = mid;
						mid = (lower + upper + 1) / 2;
					}

					Err(err) => {
						// if Err == OutofGas or OutofFund, we need more gas
						if err.code == ErrorCode::ServerError(0) {
							lower = mid;
							mid = (lower + upper + 1) / 2;
							if mid == lower {
								break;
							}
						}

						// Other errors, return directly
						return Err(err);
					}
				}
			}
			Ok(best)
		} else {
			calculate_gas_used(request)
		}
	}

	fn transaction_by_hash(&self, hash: H256) -> Result<Option<Transaction>> {

		let (hash, index) = match frontier_backend_client::load_transactions::<B, C>(self.client.as_ref(), self.backend.as_ref(), hash)
			.map_err(|err| internal_err(format!("{:?}", err)))? {
			Some((hash, index)) => (hash, index as usize),
			None => {
				if let Some(pending) = &self.pending_transactions {
					if let Ok(locked) = &mut pending.lock() {
						if let Some(pending_transaction) = locked.get(&hash) {
							return Ok(Some(pending_transaction.transaction.clone()));
						}
					}
				}
				return Ok(None);
			},
		};

		let id = match frontier_backend_client::load_hash::<B, C>(self.client.as_ref(), self.backend.as_ref(), hash)
			.map_err(|err| internal_err(format!("{:?}", err)))?
		{
			Some(hash) => hash,
			_ => return Ok(None),
		};
		let schema = frontier_backend_client::onchain_storage_schema::<B, C, BE>(self.client.as_ref(), id);
		let handler = self.overrides.get(&schema).unwrap_or(&self.fallback);

		let block = handler.current_block(&id);
		let statuses = handler.current_transaction_statuses(&id);

		match (block, statuses) {
			(Some(block), Some(statuses)) => {
				Ok(Some(transaction_build(
					block.transactions[index].clone(),
					Some(block),
					Some(statuses[index].clone()),
				)))
			},
			_ => Ok(None)
		}
	}

	fn transaction_by_block_hash_and_index(
		&self,
		hash: H256,
		index: Index,
	) -> Result<Option<Transaction>> {
		let id = match frontier_backend_client::load_hash::<B, C>(self.client.as_ref(), self.backend.as_ref(), hash)
			.map_err(|err| internal_err(format!("{:?}", err)))?
		{
			Some(hash) => hash,
			_ => return Ok(None),
		};
		let index = index.value();

		let schema = frontier_backend_client::onchain_storage_schema::<B, C, BE>(self.client.as_ref(), id);
		let handler = self.overrides.get(&schema).unwrap_or(&self.fallback);

		let block = handler.current_block(&id);
		let statuses = handler.current_transaction_statuses(&id);

		match (block, statuses) {
			(Some(block), Some(statuses)) => {
				Ok(Some(transaction_build(
					block.transactions[index].clone(),
					Some(block),
					Some(statuses[index].clone()),
				)))
			},
			_ => Ok(None)
		}
	}

	fn transaction_by_block_number_and_index(
		&self,
		number: BlockNumber,
		index: Index,
	) -> Result<Option<Transaction>> {
		let id = match frontier_backend_client::native_block_id::<B, C>(self.client.as_ref(), self.backend.as_ref(), Some(number))? {
			Some(id) => id,
			None => return Ok(None),
		};
		let index = index.value();
		let schema = frontier_backend_client::onchain_storage_schema::<B, C, BE>(self.client.as_ref(), id);
		let handler = self.overrides.get(&schema).unwrap_or(&self.fallback);

		let block = handler.current_block(&id);
		let statuses = handler.current_transaction_statuses(&id);

		match (block, statuses) {
			(Some(block), Some(statuses)) => {
				Ok(Some(transaction_build(
					block.transactions[index].clone(),
					Some(block),
					Some(statuses[index].clone()),
				)))
			},
			_ => Ok(None)
		}
	}

	fn transaction_receipt(&self, hash: H256) -> Result<Option<Receipt>> {
		let (hash, index) = match frontier_backend_client::load_transactions::<B, C>(self.client.as_ref(), self.backend.as_ref(), hash)
			.map_err(|err| internal_err(format!("{:?}", err)))? {
			Some((hash, index)) => (hash, index as usize),
			None => return Ok(None),
		};

		let id = match frontier_backend_client::load_hash::<B, C>(self.client.as_ref(), self.backend.as_ref(), hash)
			.map_err(|err| internal_err(format!("{:?}", err)))?
		{
			Some(hash) => hash,
			_ => return Ok(None),
		};
		let schema = frontier_backend_client::onchain_storage_schema::<B, C, BE>(self.client.as_ref(), id);
		let handler = self.overrides.get(&schema).unwrap_or(&self.fallback);

		let block = handler.current_block(&id);
		let statuses = handler.current_transaction_statuses(&id);
		let receipts = handler.current_receipts(&id);

		match (block, statuses, receipts) {
			(Some(block), Some(statuses), Some(receipts)) => {
				let block_hash = H256::from_slice(
					Keccak256::digest(&rlp::encode(&block.header)).as_slice()
				);
				let receipt = receipts[index].clone();
				let status = statuses[index].clone();
				let mut cumulative_receipts = receipts.clone();
				cumulative_receipts.truncate((status.transaction_index + 1) as usize);

				return Ok(Some(Receipt {
					transaction_hash: Some(status.transaction_hash),
					transaction_index: Some(status.transaction_index.into()),
					block_hash: Some(block_hash),
					from: Some(status.from),
					to: status.to,
					block_number: Some(block.header.number),
					cumulative_gas_used: {
						let cumulative_gas: u32 = cumulative_receipts.iter().map(|r| {
							r.used_gas.as_u32()
						}).sum();
						U256::from(cumulative_gas)
					},
					gas_used: Some(receipt.used_gas),
					contract_address: status.contract_address,
					logs: {
						let mut pre_receipts_log_index = None;
						if cumulative_receipts.len() > 0 {
							cumulative_receipts.truncate(cumulative_receipts.len() - 1);
							pre_receipts_log_index = Some(cumulative_receipts.iter().map(|r| {
								r.logs.len() as u32
							}).sum::<u32>());
						}
						receipt.logs.iter().enumerate().map(|(i, log)| {
							Log {
								address: log.address,
								topics: log.topics.clone(),
								data: Bytes(log.data.clone()),
								block_hash: Some(block_hash),
								block_number: Some(block.header.number),
								transaction_hash: Some(status.transaction_hash),
								transaction_index: Some(status.transaction_index.into()),
								log_index: Some(U256::from(
									(pre_receipts_log_index.unwrap_or(0)) + i as u32
								)),
								transaction_log_index: Some(U256::from(i)),
								removed: false,
							}
						}).collect()
					},
					status_code: Some(U64::from(receipt.state_root.to_low_u64_be())),
					logs_bloom: receipt.logs_bloom,
					state_root: None,
				}))
			}
			_ => Ok(None),
		}
	}

	fn uncle_by_block_hash_and_index(&self, _: H256, _: Index) -> Result<Option<RichBlock>> {
		Ok(None)
	}

	fn uncle_by_block_number_and_index(
		&self,
		_: BlockNumber,
		_: Index,
	) -> Result<Option<RichBlock>> {
		Ok(None)
	}

	fn logs(&self, filter: Filter) -> Result<Vec<Log>> {
		let mut blocks_and_statuses = Vec::new();
		if let Some(hash) = filter.block_hash.clone() {
			let id = match frontier_backend_client::load_hash::<B, C>(self.client.as_ref(), self.backend.as_ref(), hash)
				.map_err(|err| internal_err(format!("{:?}", err)))?
			{
				Some(hash) => hash,
				_ => return Ok(Vec::new()),
			};

			let block: Option<ethereum::Block> = self.current_block(&id);
			let statuses: Option<Vec<TransactionStatus>> = self.current_statuses(&id);

			if let (Some(block), Some(statuses)) = (block, statuses) {
				blocks_and_statuses.push((block, statuses));
			}
		} else {
			let best_number = self.client.info().best_number;
			let mut current_number = filter
				.to_block.clone()
				.and_then(|v| v.to_min_block_num())
				.map(|s| s.unique_saturated_into())
				.unwrap_or(best_number);

			if current_number > best_number {
				current_number = best_number;
			}

			let from_number = filter.from_block.clone()
				.and_then(|v| v.to_min_block_num())
				.map(|s| s.unique_saturated_into())
				.unwrap_or(
					self.client.info().best_number
				);
			while current_number >= from_number {
				let id = BlockId::Number(current_number);

				let block: Option<ethereum::Block> = self.current_block(&id);
				let statuses: Option<Vec<TransactionStatus>> = self.current_statuses(&id);

				if let (Some(block), Some(statuses)) = (block, statuses) {
					blocks_and_statuses.push((block, statuses));
				}

				if current_number == Zero::zero() {
					break
				} else {
					current_number = current_number.saturating_sub(One::one());
				}
			}
		}

		Ok(logs_build(filter,blocks_and_statuses))
	}

	fn work(&self) -> Result<Work> {
		Ok(Work {
			pow_hash: H256::default(),
			seed_hash: H256::default(),
			target: H256::default(),
			number: None,
		})
	}

	fn submit_work(&self, _: H64, _: H256, _: H256) -> Result<bool> {
		Ok(false)
	}

	fn submit_hashrate(&self, _: U256, _: H256) -> Result<bool> {
		Ok(false)
	}
}

pub struct NetApi<B: BlockT, BE, C, H: ExHashT> {
	client: Arc<C>,
	network: Arc<NetworkService<B, H>>,
	_marker: PhantomData<BE>,
}

impl<B: BlockT, BE, C, H: ExHashT> NetApi<B, BE, C, H> {
	pub fn new(
		client: Arc<C>,
		network: Arc<NetworkService<B, H>>,
	) -> Self {
		Self {
			client,
			network,
			_marker: PhantomData,
		}
	}
}

impl<B: BlockT, BE, C, H: ExHashT> NetApiT for NetApi<B, BE, C, H> where
	C: ProvideRuntimeApi<B> + StorageProvider<B, BE> + AuxStore,
	C: HeaderBackend<B> + HeaderMetadata<B, Error=BlockChainError> + 'static,
	C::Api: EthereumRuntimeRPCApi<B>,
	BE: Backend<B> + 'static,
	BE::State: StateBackend<BlakeTwo256>,
	C: Send + Sync + 'static,
	B: BlockT<Hash=H256> + Send + Sync + 'static,
{
	fn is_listening(&self) -> Result<bool> {
		Ok(true)
	}

	fn peer_count(&self) -> Result<String> {
		Ok(format!("0x{:x}", self.network.num_connected()))
	}

	fn version(&self) -> Result<String> {
		let hash = self.client.info().best_hash;
		Ok(self.client.runtime_api().chain_id(&BlockId::Hash(hash))
			.map_err(|err| internal_err(format!("Failed to retrieve chain id: {:?}", err)))?.to_string())
	}
}

pub struct Web3Api<B, C> {
	client: Arc<C>,
	_marker: PhantomData<B>,
}

impl<B, C> Web3Api<B, C> {
	pub fn new(
		client: Arc<C>,
	) -> Self {
		Self {
			client: client,
			_marker: PhantomData,
		}
	}
}

impl<B, C> Web3ApiT for Web3Api<B, C> where
	C: ProvideRuntimeApi<B> + AuxStore,
	C::Api: EthereumRuntimeRPCApi<B>,
	C: HeaderBackend<B> + HeaderMetadata<B, Error=BlockChainError> + 'static,
	C: Send + Sync + 'static,
	B: BlockT<Hash=H256> + Send + Sync + 'static,
{
	fn client_version(&self) -> Result<String> {
		let hash = self.client.info().best_hash;
		let version = self.client.runtime_api().version(&BlockId::Hash(hash))
			.map_err(|err| internal_err(format!("fetch runtime version failed: {:?}", err)))?;
		Ok(format!(
			"{spec_name}/v{spec_version}.{impl_version}/{pkg_name}-{pkg_version}",
			spec_name = version.spec_name,
			spec_version = version.spec_version,
			impl_version = version.impl_version,
			pkg_name = env!("CARGO_PKG_NAME"),
			pkg_version = env!("CARGO_PKG_VERSION")
		))
	}

	fn sha3(&self, input: Bytes) -> Result<H256> {
		Ok(H256::from_slice(
			Keccak256::digest(&input.into_vec()).as_slice()
		))
	}
}

pub struct EthFilterApi<B, C, BE> {
	client: Arc<C>,
	filter_pool: FilterPool,
	max_stored_filters: usize,
	_marker: PhantomData<(B, BE)>,
}

impl<B, C, BE> EthFilterApi<B, C, BE> {
	pub fn new(
		client: Arc<C>,
		filter_pool: FilterPool,
		max_stored_filters: usize,
	) -> Self {
		Self {
			client,
			filter_pool,
			max_stored_filters,
			_marker: PhantomData,
		}
	}
}

impl<B, C, BE> EthFilterApi<B, C, BE> where
	C: StorageProvider<B, BE> + AuxStore,
	BE: Backend<B> + 'static,
	BE::State: StateBackend<BlakeTwo256>,
	C: HeaderBackend<B> + HeaderMetadata<B, Error=BlockChainError> + 'static,
	C: Send + Sync + 'static,
	B: BlockT<Hash=H256> + Send + Sync + 'static,
{
	fn create_filter(&self, filter_type: FilterType) -> Result<U256> {
		let block_number = UniqueSaturatedInto::<u64>::unique_saturated_into(
			self.client.info().best_number
		);
		let pool = self.filter_pool.clone();
		let response = if let Ok(locked) = &mut pool.lock() {
			if locked.len() >= self.max_stored_filters {
				return Err(internal_err(
					format!("Filter pool is full (limit {:?}).", self.max_stored_filters)
				));
			}
			let last_key = match locked.iter().next_back() {
				Some((k,_)) => *k,
				None => U256::zero()
			};
			// Assume `max_stored_filters` is always < U256::max.
			let key = last_key.checked_add(U256::one()).unwrap();
			locked.insert(
				key,
				FilterPoolItem {
					last_poll: BlockNumber::Num(block_number),
					filter_type: filter_type,
					at_block: block_number
				}
			);
			Ok(key)
		} else {
			Err(internal_err("Filter pool is not available."))
		};
		response
	}

	fn current_block(&self, id: &BlockId<B>) -> Option<ethereum::Block> {
		self.query_storage::<ethereum::Block>(
			id,
			&StorageKey(
				storage_prefix_build(b"Ethereum", b"CurrentBlock")
			)
		)
	}

	fn current_statuses(&self, id: &BlockId<B>) -> Option<Vec<TransactionStatus>> {
		self.query_storage::<Vec<TransactionStatus>>(
			id,
			&StorageKey(
				storage_prefix_build(b"Ethereum", b"CurrentTransactionStatuses")
			)
		)
	}

	fn query_storage<T: Decode>(&self, id: &BlockId<B>, key: &StorageKey) -> Option<T> {
		if let Ok(Some(data)) = self.client.storage(
			id,
			key
		) {
			if let Ok(result) = Decode::decode(&mut &data.0[..]) {
				return Some(result);
			}
		}
		None
	}
}

impl<B, C, BE> EthFilterApiT for EthFilterApi<B, C, BE> where
	C: StorageProvider<B, BE> + AuxStore,
	BE: Backend<B> + 'static,
	BE::State: StateBackend<BlakeTwo256>,
	C: HeaderBackend<B> + HeaderMetadata<B, Error=BlockChainError> + 'static,
	C: Send + Sync + 'static,
	B: BlockT<Hash=H256> + Send + Sync + 'static,
{
	fn new_filter(&self, filter: Filter) -> Result<U256> {
		self.create_filter(FilterType::Log(filter))
	}

	fn new_block_filter(&self) -> Result<U256> {
		self.create_filter(FilterType::Block)
	}

	fn new_pending_transaction_filter(&self) -> Result<U256> {
		Err(internal_err("Method not available."))
	}

	fn filter_changes(&self, index: Index) -> Result<FilterChanges> {
		let key = U256::from(index.value());
		let block_number = UniqueSaturatedInto::<u64>::unique_saturated_into(
			self.client.info().best_number
		);
		let pool = self.filter_pool.clone();
		// Try to lock.
		let response = if let Ok(locked) = &mut pool.lock() {
			// Try to get key.
			if let Some(pool_item) = locked.clone().get(&key) {
				match &pool_item.filter_type {
					// For each block created since last poll, get a vector of ethereum hashes.
					FilterType::Block => {
						let last = pool_item.last_poll.to_min_block_num().unwrap();
						let next = block_number + 1;
						let mut ethereum_hashes: Vec<H256> = Vec::new();
						for n in last..next {
							let id = BlockId::Number(n.unique_saturated_into());

							let block: Option<ethereum::Block> = self.current_block(&id);
							if let Some(block) = block {
								ethereum_hashes.push(block.header.hash())
							}
						}
						// Update filter `last_poll`.
						locked.insert(
							key,
							FilterPoolItem {
								last_poll: BlockNumber::Num(next),
								filter_type: pool_item.clone().filter_type,
								at_block: pool_item.at_block
							}
						);
						Ok(FilterChanges::Hashes(ethereum_hashes))
					},
					// For each event since last poll, get a vector of ethereum logs.
					FilterType::Log(filter) => {
						// Either the filter-specific `to` block or best block.
						let best_number = self.client.info().best_number;
						let mut current_number = filter
							.to_block.clone()
							.and_then(|v| v.to_min_block_num())
							.map(|s| s.unique_saturated_into())
							.unwrap_or(best_number);

						if current_number > best_number {
							current_number = best_number;
						}

						// The from clause is the max(last_poll, filter_from).
						let last_poll = pool_item
							.last_poll
							.to_min_block_num().unwrap()
							.unique_saturated_into();

						let filter_from = filter.from_block.clone()
							.and_then(|v| v.to_min_block_num())
							.map(|s| s.unique_saturated_into())
							.unwrap_or(
								last_poll
							);

						let from_number = std::cmp::max(last_poll, filter_from);
						// Build the response.
						let mut blocks_and_statuses = Vec::new();
						while current_number >= from_number {
							let id = BlockId::Number(current_number);
							let block: Option<ethereum::Block> = self.current_block(&id);
							let statuses: Option<Vec<TransactionStatus>> = self.current_statuses(&id);

							if let (Some(block), Some(statuses)) = (block, statuses) {
								blocks_and_statuses.push((block, statuses));
							}

							if current_number == Zero::zero() {
								break
							} else {
								current_number = current_number.saturating_sub(One::one());
							}
						}
						// Update filter `last_poll`.
						locked.insert(
							key,
							FilterPoolItem {
								last_poll: BlockNumber::Num(
									block_number + 1
								),
								filter_type: pool_item.clone().filter_type,
								at_block: pool_item.at_block
							}
						);
						Ok(FilterChanges::Logs(
							logs_build(filter.clone(), blocks_and_statuses)
						))
					},
					// Should never reach here.
					_ => {
						Err(internal_err("Method not available."))
					}
				}
			} else {
				Err(internal_err(format!("Filter id {:?} does not exist.", key)))
			}
		} else {
			Err(internal_err("Filter pool is not available."))
		};
		response
	}

	fn filter_logs(&self, index: Index) -> Result<Vec<Log>> {
		let key = U256::from(index.value());
		let pool = self.filter_pool.clone();
		// Try to lock.
		let response = if let Ok(locked) = &mut pool.lock() {
			// Try to get key.
			if let Some(pool_item) = locked.clone().get(&key) {
				match &pool_item.filter_type {
					FilterType::Log(filter) => {
						let best_number = self.client.info().best_number;
						let mut current_number = filter
							.to_block.clone()
							.and_then(|v| v.to_min_block_num())
							.map(|s| s.unique_saturated_into())
							.unwrap_or(best_number);

						if current_number > best_number {
							current_number = best_number;
						}

						if current_number > self.client.info().best_number {
							current_number = self.client.info().best_number;
						}

						let from_number = filter.from_block.clone()
							.and_then(|v| v.to_min_block_num())
							.map(|s| s.unique_saturated_into())
							.unwrap_or(
								self.client.info().best_number
							);

						let mut blocks_and_statuses = Vec::new();
						while current_number >= from_number {
							let id = BlockId::Number(current_number);
							let block: Option<ethereum::Block> = self.current_block(&id);
							let statuses: Option<Vec<TransactionStatus>> = self.current_statuses(&id);

							if let (Some(block), Some(statuses)) = (block, statuses) {
								blocks_and_statuses.push((block, statuses));
							}

							if current_number == Zero::zero() {
								break
							} else {
								current_number = current_number.saturating_sub(One::one());
							}
						}
						Ok(logs_build(filter.clone(), blocks_and_statuses))
					},
					_ => Err(internal_err(
						format!("Filter id {:?} is not a Log filter.", key)
					))
				}
			} else {
				Err(internal_err(format!("Filter id {:?} does not exist.", key)))
			}
		} else {
			Err(internal_err("Filter pool is not available."))
		};
		response
	}

	fn uninstall_filter(&self, index: Index) -> Result<bool> {
		let key = U256::from(index.value());
		let pool = self.filter_pool.clone();
		// Try to lock.
		let response = if let Ok(locked) = &mut pool.lock() {
			if let Some(_) = locked.remove(&key) {
				Ok(true)
			} else {
				Err(internal_err(
					format!("Filter id {:?} does not exist.", key)
				))
			}
		} else {
			Err(internal_err("Filter pool is not available."))
		};
		response
	}
}

pub struct EthTask<B, C>(PhantomData<(B, C)>);

impl<B, C> EthTask<B, C>
where
	C: ProvideRuntimeApi<B> + BlockchainEvents<B>,
	B: BlockT,
{
	pub async fn pending_transaction_task(
		client: Arc<C>,
		pending_transactions: Arc<Mutex<HashMap<H256, PendingTransaction>>>,
		retain_threshold: u64
	) {
		let mut notification_st = client.import_notification_stream();

		while let Some(notification) = notification_st.next().await {
			if let Ok(mut pending_transactions) = pending_transactions.lock() {
				// As pending transactions have a finite lifespan anyway
				// we can ignore MultiplePostRuntimeLogs error checks.
				let log = fp_consensus::find_log(&notification.header.digest()).ok();
				let post_hashes = log.map(|log| log.into_hashes());

				if let Some(post_hashes) = post_hashes {
					// Retain all pending transactions that were not
					// processed in the current block.
					pending_transactions.retain(|&k, _| !post_hashes.transaction_hashes.contains(&k));
				}

				let imported_number: u64 = UniqueSaturatedInto::<u64>::unique_saturated_into(
					*notification.header.number()
				);

				pending_transactions.retain(|_, v| {
					// Drop all the transactions that exceeded the given lifespan.
					let lifespan_limit = v.at_block + retain_threshold;
					lifespan_limit > imported_number
				});
			}
		}
	}

	pub async fn filter_pool_task(
		client: Arc<C>,
		filter_pool: Arc<Mutex<BTreeMap<U256, FilterPoolItem>>>,
		retain_threshold: u64
	) {
		let mut notification_st = client.import_notification_stream();

		while let Some(notification) = notification_st.next().await {
			if let Ok(filter_pool) = &mut filter_pool.lock() {
				let imported_number: u64 = UniqueSaturatedInto::<u64>::unique_saturated_into(
					*notification.header.number()
				);

				// BTreeMap::retain is unstable :c.
				// 1. We collect all keys to remove.
				// 2. We remove them.
				let remove_list: Vec<_> = filter_pool
					.iter()
					.filter_map(|(&k, v)| {
						let lifespan_limit = v.at_block + retain_threshold;
						if lifespan_limit <= imported_number {
							Some(k)
						} else {
							None
						}
					})
					.collect();

				for key in remove_list {
					filter_pool.remove(&key);
				}
			}
		}
	}
}<|MERGE_RESOLUTION|>--- conflicted
+++ resolved
@@ -44,13 +44,9 @@
 	BlockTransactions, TransactionRequest, PendingTransactions, PendingTransaction,
 };
 use fp_rpc::{EthereumRuntimeRPCApi, ConvertTransaction, TransactionStatus};
-<<<<<<< HEAD
 use fp_storage::PALLET_ETHEREUM_SCHEMA;
 use sc_transaction_graph::{ChainApi, Pool};
-use crate::{internal_err, error_on_execution_failure, EthSigner, public_key};
-=======
 use crate::{frontier_backend_client, internal_err, error_on_execution_failure, EthSigner, public_key};
->>>>>>> c0f073fb
 
 pub use fc_rpc_core::{EthApiServer, NetApiServer, Web3ApiServer, EthFilterApiServer};
 use codec::{self, Encode};
@@ -289,7 +285,6 @@
 	ret
 }
 
-<<<<<<< HEAD
 fn storage_prefix_build(module: &[u8], storage: &[u8]) -> Vec<u8> {
 	[twox_128(module), twox_128(storage)].concat().to_vec()
 }
@@ -460,9 +455,6 @@
 }
 
 impl<B, C, P, CT, BE, H: ExHashT, A> EthApiT for EthApi<B, C, P, CT, BE, H, A> where
-=======
-impl<B, C, P, CT, BE, H: ExHashT> EthApiT for EthApi<B, C, P, CT, BE, H> where
->>>>>>> c0f073fb
 	C: ProvideRuntimeApi<B> + StorageProvider<B, BE> + AuxStore,
 	C: HeaderBackend<B> + HeaderMetadata<B, Error=BlockChainError> + 'static,
 	C::Api: EthereumRuntimeRPCApi<B>,
@@ -503,13 +495,8 @@
 	}
 
 	fn author(&self) -> Result<H160> {
-<<<<<<< HEAD
-		let block_id = BlockId::Hash(self.client.info().best_hash);
-		let schema = self.onchain_storage_schema(block_id);
-=======
 		let block = BlockId::Hash(self.client.info().best_hash);
 		let schema = frontier_backend_client::onchain_storage_schema::<B, C, BE>(self.client.as_ref(), block);
->>>>>>> c0f073fb
 
 		let block: Option<ethereum::Block> = self.current_block(&BlockId::Hash(
 			self.client.info().best_hash
@@ -520,7 +507,7 @@
 				self.overrides
 				.get(&schema)
 				.unwrap_or(&self.fallback)
-				.current_block(&block_id)
+				.current_block(&block)
 				.ok_or(internal_err("fetching author through override failed"))?
 				.header.beneficiary
 			)
