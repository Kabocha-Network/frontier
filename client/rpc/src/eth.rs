// SPDX-License-Identifier: GPL-3.0-or-later WITH Classpath-exception-2.0
// This file is part of Frontier.
//
// Copyright (c) 2020 Parity Technologies (UK) Ltd.
//
// This program is free software: you can redistribute it and/or modify
// it under the terms of the GNU General Public License as published by
// the Free Software Foundation, either version 3 of the License, or
// (at your option) any later version.
//
// This program is distributed in the hope that it will be useful,
// but WITHOUT ANY WARRANTY; without even the implied warranty of
// MERCHANTABILITY or FITNESS FOR A PARTICULAR PURPOSE. See the
// GNU General Public License for more details.
//
// You should have received a copy of the GNU General Public License
// along with this program. If not, see <https://www.gnu.org/licenses/>.

use std::{marker::PhantomData, sync::Arc};
use std::collections::BTreeMap;
use ethereum::{
	Block as EthereumBlock, Transaction as EthereumTransaction
};
use ethereum_types::{H160, H256, H64, U256, U64, H512};
use jsonrpc_core::{BoxFuture, Result, futures::future::{self, Future}};
use futures::future::TryFutureExt;
use sp_runtime::{
	traits::{Block as BlockT, UniqueSaturatedInto, Zero, One, Saturating, BlakeTwo256},
	transaction_validity::TransactionSource
};
use sp_api::{ProvideRuntimeApi, BlockId, Core, HeaderT};
use sp_transaction_pool::{TransactionPool, InPoolTransaction};
use sc_client_api::backend::{StorageProvider, Backend, StateBackend, AuxStore};
use sha3::{Keccak256, Digest};
use sp_blockchain::{Error as BlockChainError, HeaderMetadata, HeaderBackend};
use sc_network::{NetworkService, ExHashT};
use fc_rpc_core::{EthApi as EthApiT, NetApi as NetApiT, Web3Api as Web3ApiT};
use fc_rpc_core::types::{
	BlockNumber, Bytes, CallRequest, Filter, FilteredParams, Index, Log, Receipt, RichBlock,
	SyncStatus, SyncInfo, Transaction, Work, Rich, Block, BlockTransactions, VariadicValue,
	TransactionRequest, PendingTransactions, PendingTransaction,
};
use fp_rpc::{EthereumRuntimeRPCApi, ConvertTransaction, TransactionStatus};
<<<<<<< HEAD
use fp_storage::PALLET_ETHEREUM_SCHEMA;
use crate::{internal_err, error_on_execution_failure, EthSigner};
use sp_storage::StorageKey;
=======
use crate::{internal_err, error_on_execution_failure, EthSigner, public_key};
>>>>>>> fe13ec26

pub use fc_rpc_core::{EthApiServer, NetApiServer, Web3ApiServer};
use codec::{self, Encode, Decode};
use pallet_ethereum::EthereumStorageSchema;
use crate::overrides::{StorageOverride, RuntimeApiStorageOverride};

pub struct EthApi<B: BlockT, C, P, CT, BE, H: ExHashT> {
	pool: Arc<P>,
	client: Arc<C>,
	convert_transaction: CT,
	network: Arc<NetworkService<B, H>>,
	is_authority: bool,
	signers: Vec<Box<dyn EthSigner>>,
<<<<<<< HEAD
	overrides: BTreeMap<EthereumStorageSchema, Box<dyn StorageOverride<B> + Send + Sync>>,
	fallback: Box<dyn StorageOverride<B> + Send + Sync>,
=======
	pending_transactions: PendingTransactions,
>>>>>>> fe13ec26
	_marker: PhantomData<(B, BE)>,
}

impl<B: BlockT, C, P, CT, BE, H: ExHashT> EthApi<B, C, P, CT, BE, H> where
	C: ProvideRuntimeApi<B>,
	C::Api: EthereumRuntimeRPCApi<B>,
	B: BlockT<Hash=H256> + Send + Sync + 'static,
	C: Send + Sync + 'static,
{
	pub fn new(
		client: Arc<C>,
		pool: Arc<P>,
		convert_transaction: CT,
		network: Arc<NetworkService<B, H>>,
		pending_transactions: PendingTransactions,
		signers: Vec<Box<dyn EthSigner>>,
		overrides: BTreeMap<EthereumStorageSchema, Box<dyn StorageOverride<B> + Send + Sync>>,
		is_authority: bool,
	) -> Self {
		Self {
			client: client.clone(),
			pool,
			convert_transaction,
			network,
			is_authority,
			signers,
<<<<<<< HEAD
			overrides,
			fallback: Box::new(RuntimeApiStorageOverride::new(client)),
=======
			pending_transactions,
>>>>>>> fe13ec26
			_marker: PhantomData,
		}
	}
}

fn rich_block_build(
	block: ethereum::Block,
	statuses: Vec<Option<TransactionStatus>>,
	hash: Option<H256>,
	full_transactions: bool
) -> RichBlock {
	Rich {
		inner: Block {
			hash: Some(hash.unwrap_or_else(|| {
				H256::from_slice(
					Keccak256::digest(&rlp::encode(&block.header)).as_slice()
				)
			})),
			parent_hash: block.header.parent_hash,
			uncles_hash: block.header.ommers_hash,
			author: block.header.beneficiary,
			miner: block.header.beneficiary,
			state_root: block.header.state_root,
			transactions_root: block.header.transactions_root,
			receipts_root: block.header.receipts_root,
			number: Some(block.header.number),
			gas_used: block.header.gas_used,
			gas_limit: block.header.gas_limit,
			extra_data: Bytes(block.header.extra_data.clone()),
			logs_bloom: Some(block.header.logs_bloom),
			timestamp: U256::from(block.header.timestamp / 1000),
			difficulty: block.header.difficulty,
			total_difficulty: None,
			seal_fields: vec![
				Bytes(block.header.mix_hash.as_bytes().to_vec()),
				Bytes(block.header.nonce.as_bytes().to_vec())
			],
			uncles: vec![],
			transactions: {
				if full_transactions {
					BlockTransactions::Full(
						block.transactions.iter().enumerate().map(|(index, transaction)|{
							transaction_build(
								transaction.clone(),
								Some(block.clone()),
								Some(statuses[index].clone().unwrap_or_default())
							)
						}).collect()
					)
				} else {
					BlockTransactions::Hashes(
						block.transactions.iter().map(|transaction|{
							H256::from_slice(
								Keccak256::digest(&rlp::encode(&transaction.clone())).as_slice()
							)
						}).collect()
					)
				}
			},
			size: Some(U256::from(rlp::encode(&block).len() as u32))
		},
		extra_info: BTreeMap::new()
	}
}

fn transaction_build(
	transaction: EthereumTransaction,
	block: Option<EthereumBlock>,
	status: Option<TransactionStatus>
) -> Transaction {
	let pubkey = match public_key(&transaction) {
		Ok(p) => Some(p),
		Err(_e) => None,
	};

	Transaction {
		hash: H256::from_slice(
			Keccak256::digest(&rlp::encode(&transaction)).as_slice()
		),
		nonce: transaction.nonce,
		block_hash: block.as_ref().map_or(None, |block| {
			Some(H256::from_slice(
				Keccak256::digest(&rlp::encode(&block.header)).as_slice()
			))
		}),
		block_number: block.as_ref().map(|block| block.header.number),
		transaction_index: status.as_ref().map(|status| {
			U256::from(
				UniqueSaturatedInto::<u32>::unique_saturated_into(
					status.transaction_index
				)
			)
		}),
		from: status.as_ref().map_or({
			match pubkey {
				Some(pk) => H160::from(
					H256::from_slice(Keccak256::digest(&pk).as_slice())
				),
				_ => H160::default()
			}
		}, |status| status.from),
		to: status.as_ref().map_or({
			match transaction.action {
				ethereum::TransactionAction::Call(to) => Some(to),
				_ => None
			}
		}, |status| status.to),
		value: transaction.value,
		gas_price: transaction.gas_price,
		gas: transaction.gas_limit,
		input: Bytes(transaction.clone().input),
		creates: status.as_ref().map_or(None, |status| status.contract_address),
		raw: Bytes(rlp::encode(&transaction)),
		public_key: pubkey.as_ref().map(|pk| H512::from(pk)),
		chain_id: transaction.signature.chain_id().map(U64::from),
		standard_v: U256::from(transaction.signature.standard_v()),
		v: U256::from(transaction.signature.v()),
		r: U256::from(transaction.signature.r().as_bytes()),
		s: U256::from(transaction.signature.s().as_bytes()),
	}
}

impl<B, C, P, CT, BE, H: ExHashT> EthApi<B, C, P, CT, BE, H> where
	B: BlockT,
	C: ProvideRuntimeApi<B> + StorageProvider<B, BE> + AuxStore,
	C: HeaderBackend<B> + HeaderMetadata<B, Error=BlockChainError> + 'static,
	C::Api: EthereumRuntimeRPCApi<B>,
	BE: Backend<B> + 'static,
	BE::State: StateBackend<BlakeTwo256>,
	B: BlockT<Hash=H256> + Send + Sync + 'static,
	C: Send + Sync + 'static,
	P: TransactionPool<Block=B> + Send + Sync + 'static,
	CT: ConvertTransaction<<B as BlockT>::Extrinsic> + Send + Sync + 'static,
{
	fn native_block_id(&self, number: Option<BlockNumber>) -> Result<Option<BlockId<B>>> {
		Ok(match number.unwrap_or(BlockNumber::Latest) {
			BlockNumber::Hash { hash, .. } => {
				self.load_hash(hash).unwrap_or(None)
			},
			BlockNumber::Num(number) => {
				Some(BlockId::Number(number.unique_saturated_into()))
			},
			BlockNumber::Latest => {
				Some(BlockId::Hash(
					self.client.info().best_hash
				))
			},
			BlockNumber::Earliest => {
				Some(BlockId::Number(Zero::zero()))
			},
			BlockNumber::Pending => {
				None
			}
		})
	}

	// Asumes there is only one mapped canonical block in the AuxStore, otherwise something is wrong
	fn load_hash(&self, hash: H256) -> Result<Option<BlockId<B>>> {
		let hashes = match fc_consensus::load_block_hash::<B, _>(self.client.as_ref(), hash)
			.map_err(|err| internal_err(format!("fetch aux store failed: {:?}", err)))?
		{
			Some(hashes) => hashes,
			None => return Ok(None),
		};
		let out: Vec<H256> = hashes.into_iter()
			.filter_map(|h| {
				if self.is_canon(h) {
					Some(h)
				} else {
					None
				}
			}).collect();

		if out.len() == 1 {
			return Ok(Some(
				BlockId::Hash(out[0])
			));
		}
		Ok(None)
	}

<<<<<<< HEAD
	fn onchain_storage_schema(&self, at: BlockId<B>) -> EthereumStorageSchema {
		match self.client.storage(&at, &StorageKey(PALLET_ETHEREUM_SCHEMA.to_vec())) {
			Ok(Some(bytes)) => Decode::decode(&mut &bytes.0[..]).ok().unwrap_or(EthereumStorageSchema::Undefined),
			_ => EthereumStorageSchema::Undefined,
		}
=======
	fn is_canon(&self, target_hash: H256) -> bool {
		if let Ok(Some(number)) = self.client.number(target_hash) {
			if let Ok(Some(header)) = self.client.header(BlockId::Number(number)) {
				return header.hash() == target_hash;
			}
		}
		false
	}

	fn load_transactions(&self, transaction_hash: H256) -> Result<Option<(H256, u32)>> {
		let mut transactions: Vec<(H256, u32)> = Vec::new();
		match fc_consensus::load_transaction_metadata(
			self.client.as_ref(),
			transaction_hash,
		).map_err(|err| internal_err(format!("fetch aux store failed: {:?}", err)))? {
			Some(metadata) => {
				for (block_hash, index) in metadata {
					match self.load_hash(block_hash)
						.map_err(|err| internal_err(format!("{:?}", err)))?
					{
						Some(_) => {
							transactions.push((block_hash, index));
						},
						_ => {},
					};
				}
			},
			None => return Ok(None),
		};

		if transactions.len() == 1 {
			return Ok(Some(transactions[0]));
		}
		Ok(None)
>>>>>>> fe13ec26
	}
}

impl<B, C, P, CT, BE, H: ExHashT> EthApiT for EthApi<B, C, P, CT, BE, H> where
	C: ProvideRuntimeApi<B> + StorageProvider<B, BE> + AuxStore,
	C: HeaderBackend<B> + HeaderMetadata<B, Error=BlockChainError> + 'static,
	C::Api: EthereumRuntimeRPCApi<B>,
	BE: Backend<B> + 'static,
	BE::State: StateBackend<BlakeTwo256>,
	B: BlockT<Hash=H256> + Send + Sync + 'static,
	C: Send + Sync + 'static,
	P: TransactionPool<Block=B> + Send + Sync + 'static,
	CT: ConvertTransaction<<B as BlockT>::Extrinsic> + Send + Sync + 'static,
{
	fn protocol_version(&self) -> Result<u64> {
		Ok(1)
	}

	fn syncing(&self) -> Result<SyncStatus> {
		if self.network.is_major_syncing() {
			let temp: u64 = self.client.info().best_number.clone().unique_saturated_into();
			let block_number = U256::from(
<<<<<<< HEAD
				temp
=======
				UniqueSaturatedInto::<u128>::unique_saturated_into(self.client.info().best_number.clone())
>>>>>>> fe13ec26
			);
			Ok(SyncStatus::Info(SyncInfo {
				starting_block: U256::zero(),
				current_block: block_number,
				// TODO `highest_block` is not correct, should load `best_seen_block` from NetworkWorker,
				// but afaik that is not currently possible in Substrate:
				// https://github.com/paritytech/substrate/issues/7311
				highest_block: block_number,
				warp_chunks_amount: None,
				warp_chunks_processed: None,
			}))
		} else {
			Ok(SyncStatus::None)
		}
	}

	fn hashrate(&self) -> Result<U256> {
		Ok(U256::zero())
	}

	fn author(&self) -> Result<H160> {
		let block = BlockId::Hash(self.client.info().best_hash);
		let schema = self.onchain_storage_schema(block);

		Ok(
			self.overrides
			.get(&schema)
			.unwrap_or(&self.fallback)
			.current_block(&block)
			.ok_or(internal_err("fetching author through override failed"))?
			.header.beneficiary
		)
	}

	fn is_mining(&self) -> Result<bool> {
		Ok(self.is_authority)
	}

	fn chain_id(&self) -> Result<Option<U64>> {
		let hash = self.client.info().best_hash;
		Ok(Some(self.client.runtime_api().chain_id(&BlockId::Hash(hash))
				.map_err(|err| internal_err(format!("fetch runtime chain id failed: {:?}", err)))?.into()))
	}

	fn gas_price(&self) -> Result<U256> {
		let block = BlockId::Hash(self.client.info().best_hash);

		Ok(
			self.client
				.runtime_api()
				.gas_price(&block)
				.map_err(|err| internal_err(format!("fetch runtime chain id failed: {:?}", err)))?
				.into(),
		)
	}

	fn accounts(&self) -> Result<Vec<H160>> {
		let mut accounts = Vec::new();
		for signer in &self.signers {
			accounts.append(&mut signer.accounts());
		}
		Ok(accounts)
	}

	fn block_number(&self) -> Result<U256> {
<<<<<<< HEAD
		let temp : u64 = self.client.info().best_number.clone().unique_saturated_into();
		Ok(U256::from(temp))
=======
		Ok(U256::from(UniqueSaturatedInto::<u128>::unique_saturated_into(self.client.info().best_number.clone())))
>>>>>>> fe13ec26
	}

	fn balance(&self, address: H160, number: Option<BlockNumber>) -> Result<U256> {
		if let Ok(Some(id)) = self.native_block_id(number) {
			return Ok(
				self.client
					.runtime_api()
					.account_basic(&id, address)
					.map_err(|err| internal_err(format!("fetch runtime chain id failed: {:?}", err)))?
					.balance.into()
			)
		}
		Ok(U256::zero())
	}

	fn storage_at(&self, address: H160, index: U256, number: Option<BlockNumber>) -> Result<H256> {
		if let Ok(Some(id)) = self.native_block_id(number) {
			let schema = self.onchain_storage_schema(id);
			return Ok(
				self.overrides
					.get(&schema)
					.unwrap_or(&self.fallback)
					.storage_at(&id, address, index)
					.ok_or(internal_err("Fetching account storage through override failed"))?
					.into()
			);
		}
		Ok(H256::default())
	}

	fn block_by_hash(&self, hash: H256, full: bool) -> Result<Option<RichBlock>> {
		let id = match self.load_hash(hash)
			.map_err(|err| internal_err(format!("{:?}", err)))?
		{
			Some(hash) => hash,
			_ => return Ok(None),
		};
		let schema = self.onchain_storage_schema(id);
		let handler = self.overrides.get(&schema).unwrap_or(&self.fallback);

		let block = handler.current_block(&id);
		let statuses = handler.current_transaction_statuses(&id);

		match (block, statuses) {
			(Some(block), Some(statuses)) => {
				Ok(Some(rich_block_build(
					block,
					statuses.into_iter().map(|s| Some(s)).collect(),
					Some(hash),
					full,
				)))
			},
			_ => {
				Ok(None)
			},
		}
	}

	fn block_by_number(&self, number: BlockNumber, full: bool) -> Result<Option<RichBlock>> {
		let id = match self.native_block_id(Some(number))? {
			Some(id) => id,
			None => return Ok(None),
		};
		let schema = self.onchain_storage_schema(id);
		let handler = self.overrides.get(&schema).unwrap_or(&self.fallback);

		let block = handler.current_block(&id);
		let statuses = handler.current_transaction_statuses(&id);

		match (block, statuses) {
			(Some(block), Some(statuses)) => {
				let hash = H256::from_slice(
					Keccak256::digest(&rlp::encode(&block.header)).as_slice(),
				);

				Ok(Some(rich_block_build(
					block,
					statuses.into_iter().map(|s| Some(s)).collect(),
					Some(hash),
					full,
				)))
			},
			_ => {
				Ok(None)
			},
		}
	}

	fn transaction_count(&self, address: H160, number: Option<BlockNumber>) -> Result<U256> {
		if let Some(BlockNumber::Pending) = number {
			let block = BlockId::Hash(self.client.info().best_hash);

			let nonce = self.client.runtime_api()
				.account_basic(&block, address)
				.map_err(|err| internal_err(format!("fetch runtime account basic failed: {:?}", err)))?
				.nonce;

			let mut current_nonce = nonce;
			let mut current_tag = (address, nonce).encode();
			for tx in self.pool.ready() {
				// since transactions in `ready()` need to be ordered by nonce
				// it's fine to continue with current iterator.
				if tx.provides().get(0) == Some(&current_tag) {
					current_nonce = current_nonce.saturating_add(1.into());
					current_tag = (address, current_nonce).encode();
				}
			}

			return Ok(current_nonce);
		}

		let id = match self.native_block_id(number)? {
			Some(id) => id,
			None => return Ok(U256::zero()),
		};

		let nonce = self.client.runtime_api()
			.account_basic(&id, address)
			.map_err(|err| internal_err(format!("fetch runtime account basic failed: {:?}", err)))?
			.nonce.into();

		Ok(nonce)
	}

	fn block_transaction_count_by_hash(&self, hash: H256) -> Result<Option<U256>> {
		let id = match self.load_hash(hash)
			.map_err(|err| internal_err(format!("{:?}", err)))?
		{
			Some(hash) => hash,
			_ => return Ok(None),
		};
		let schema = self.onchain_storage_schema(id);
		let block = self.overrides.get(&schema).unwrap_or(&self.fallback).current_block(&id);

		match block {
			Some(block) => Ok(Some(U256::from(block.transactions.len()))),
			None => Ok(None),
		}
	}

	fn block_transaction_count_by_number(&self, number: BlockNumber) -> Result<Option<U256>> {
		let id = match self.native_block_id(Some(number))? {
			Some(id) => id,
			None => return Ok(None),
		};
		let schema = self.onchain_storage_schema(id);
		let block = self.overrides.get(&schema).unwrap_or(&self.fallback).current_block(&id);

		match block {
			Some(block) => Ok(Some(U256::from(block.transactions.len()))),
			None => Ok(None),
		}
	}

	fn block_uncles_count_by_hash(&self, _: H256) -> Result<U256> {
		Ok(U256::zero())
	}

	fn block_uncles_count_by_number(&self, _: BlockNumber) -> Result<U256> {
		Ok(U256::zero())
	}

	fn code_at(&self, address: H160, number: Option<BlockNumber>) -> Result<Bytes> {
		if let Ok(Some(id)) = self.native_block_id(number) {
			let schema = self.onchain_storage_schema(id);

			return Ok(
				self.overrides
					.get(&schema)
					.unwrap_or(&self.fallback)
					.account_code_at(&id, address)
					.unwrap_or(vec![])
					.into()
			);
		}
		Ok(Bytes(vec![]))
	}

	fn send_transaction(&self, request: TransactionRequest) -> BoxFuture<H256> {
		let from = match request.from {
			Some(from) => from,
			None => {
				let accounts = match self.accounts() {
					Ok(accounts) => accounts,
					Err(e) => return Box::new(future::result(Err(e))),
				};

				match accounts.get(0) {
					Some(account) => account.clone(),
					None => return Box::new(future::result(Err(internal_err("no signer available")))),
				}
			},
		};

		let nonce = match request.nonce {
			Some(nonce) => nonce,
			None => {
				match self.transaction_count(from, None) {
					Ok(nonce) => nonce,
					Err(e) => return Box::new(future::result(Err(e))),
				}
			},
		};

		let chain_id = match self.chain_id() {
			Ok(chain_id) => chain_id,
			Err(e) => return Box::new(future::result(Err(e))),
		};

		let message = ethereum::TransactionMessage {
			nonce,
			gas_price: request.gas_price.unwrap_or(U256::from(1)),
			gas_limit: request.gas.unwrap_or(U256::max_value()),
			value: request.value.unwrap_or(U256::zero()),
			input: request.data.map(|s| s.into_vec()).unwrap_or_default(),
			action: match request.to {
				Some(to) => ethereum::TransactionAction::Call(to),
				None => ethereum::TransactionAction::Create,
			},
			chain_id: chain_id.map(|s| s.as_u64()),
		};

		let mut transaction = None;

		for signer in &self.signers {
			if signer.accounts().contains(&from) {
				match signer.sign(message, &from) {
					Ok(t) => transaction = Some(t),
					Err(e) => return Box::new(future::result(Err(e))),
				}
				break
			}
		}

		let transaction = match transaction {
			Some(transaction) => transaction,
			None => return Box::new(future::result(Err(internal_err("no signer available")))),
		};
		let transaction_hash = H256::from_slice(
			Keccak256::digest(&rlp::encode(&transaction)).as_slice()
		);
		let hash = self.client.info().best_hash;
		let number = self.client.info().best_number;
		let pending = self.pending_transactions.clone();
		Box::new(
			self.pool
				.submit_one(
					&BlockId::hash(hash),
					TransactionSource::Local,
					self.convert_transaction.convert_transaction(transaction.clone()),
				)
				.compat()
				.map(move |_| {
					if let Some(pending) = pending {
						if let Ok(locked) = &mut pending.lock() {
							locked.insert(
								transaction_hash,
								PendingTransaction::new(
									transaction_build(transaction, None, None),
									UniqueSaturatedInto::<u64>::unique_saturated_into(
										number
									)
								)
							);
						}
					}
					transaction_hash
				})
				.map_err(|err| internal_err(format!("submit transaction to pool failed: {:?}", err)))
		)
	}

	fn send_raw_transaction(&self, bytes: Bytes) -> BoxFuture<H256> {
		let transaction = match rlp::decode::<ethereum::Transaction>(&bytes.0[..]) {
			Ok(transaction) => transaction,
			Err(_) => return Box::new(
				future::result(Err(internal_err("decode transaction failed")))
			),
		};
		let transaction_hash = H256::from_slice(
			Keccak256::digest(&rlp::encode(&transaction)).as_slice()
		);
		let hash = self.client.info().best_hash;
		let number = self.client.info().best_number;
		let pending = self.pending_transactions.clone();
		Box::new(
			self.pool
				.submit_one(
					&BlockId::hash(hash),
					TransactionSource::Local,
					self.convert_transaction.convert_transaction(transaction.clone()),
				)
				.compat()
				.map(move |_| {
					if let Some(pending) = pending {
						if let Ok(locked) = &mut pending.lock() {
							locked.insert(
								transaction_hash,
								PendingTransaction::new(
									transaction_build(transaction, None, None),
									UniqueSaturatedInto::<u64>::unique_saturated_into(
										number
									)
								)
							);
						}
					}
					transaction_hash
				})
				.map_err(|err| internal_err(format!("submit transaction to pool failed: {:?}", err)))
		)
	}

	fn call(&self, request: CallRequest, _: Option<BlockNumber>) -> Result<Bytes> {
		let hash = self.client.info().best_hash;

		let CallRequest {
			from,
			to,
			gas_price,
			gas,
			value,
			data,
			nonce
		} = request;

		let gas_limit = gas.unwrap_or(U256::max_value()); // TODO: set a limit
		let data = data.map(|d| d.0).unwrap_or_default();

		match to {
			Some(to) => {
				let info = self.client.runtime_api()
					.call(
						&BlockId::Hash(hash),
						from.unwrap_or_default(),
						to,
						data,
						value.unwrap_or_default(),
						gas_limit,
						gas_price,
						nonce,
						false,
					)
					.map_err(|err| internal_err(format!("runtime error: {:?}", err)))?
					.map_err(|err| internal_err(format!("execution fatal: {:?}", err)))?;

				error_on_execution_failure(&info.exit_reason, &info.value)?;

				Ok(Bytes(info.value))
			},
			None => {
				let info = self.client.runtime_api()
					.create(
						&BlockId::Hash(hash),
						from.unwrap_or_default(),
						data,
						value.unwrap_or_default(),
						gas_limit,
						gas_price,
						nonce,
						false,
					)
					.map_err(|err| internal_err(format!("runtime error: {:?}", err)))?
					.map_err(|err| internal_err(format!("execution fatal: {:?}", err)))?;

				error_on_execution_failure(&info.exit_reason, &[])?;

				Ok(Bytes(info.value[..].to_vec()))
			},
		}
	}

	fn estimate_gas(&self, request: CallRequest, _: Option<BlockNumber>) -> Result<U256> {
		let calculate_gas_used = |request| {
			let hash = self.client.info().best_hash;

			let CallRequest {
				from,
				to,
				gas_price,
				gas,
				value,
				data,
				nonce
			} = request;

			let gas_limit = gas.unwrap_or(U256::max_value()); // TODO: set a limit
			let data = data.map(|d| d.0).unwrap_or_default();

			let used_gas = match to {
				Some(to) => {
					let info = self.client.runtime_api()
						.call(
							&BlockId::Hash(hash),
							from.unwrap_or_default(),
							to,
							data,
							value.unwrap_or_default(),
							gas_limit,
							gas_price,
							nonce,
							true,
						)
						.map_err(|err| internal_err(format!("runtime error: {:?}", err)))?
						.map_err(|err| internal_err(format!("execution fatal: {:?}", err)))?;

					error_on_execution_failure(&info.exit_reason, &info.value)?;

					info.used_gas
				},
				None => {
					let info = self.client.runtime_api()
						.create(
							&BlockId::Hash(hash),
							from.unwrap_or_default(),
							data,
							value.unwrap_or_default(),
							gas_limit,
							gas_price,
							nonce,
							true,
						)
						.map_err(|err| internal_err(format!("runtime error: {:?}", err)))?
						.map_err(|err| internal_err(format!("execution fatal: {:?}", err)))?;

					error_on_execution_failure(&info.exit_reason, &[])?;

					info.used_gas
				},
			};

			Ok(used_gas)
		};
		if cfg!(feature = "rpc_binary_search_estimate") {
			let mut lower = U256::from(21_000);
			// TODO: get a good upper limit, but below U64::max to operation overflow
			let mut upper = U256::from(1_000_000_000);
			let mut mid = upper;
			let mut best = mid;
			let mut old_best: U256;

			// if the gas estimation depends on the gas limit, then we want to binary
			// search until the change is under some threshold. but if not dependent,
			// we want to stop immediately.
			let mut change_pct = U256::from(100);
			let threshold_pct = U256::from(10);

			// invariant: lower <= mid <= upper
			while change_pct > threshold_pct {
				let mut test_request = request.clone();
				test_request.gas = Some(mid);
				match calculate_gas_used(test_request) {
					// if Ok -- try to reduce the gas used
					Ok(used_gas) => {
						old_best = best;
						best = used_gas;
						change_pct = (U256::from(100) * (old_best - best)) / old_best;
						upper = mid;
						mid = (lower + upper + 1) / 2;
					}

					// if Err -- we need more gas
					Err(_) => {
						lower = mid;
						mid = (lower + upper + 1) / 2;
					}
				}
			}
			Ok(best)
		} else {
			calculate_gas_used(request)
		}
	}

	fn transaction_by_hash(&self, hash: H256) -> Result<Option<Transaction>> {

		let (hash, index) = match self.load_transactions(hash)
			.map_err(|err| internal_err(format!("{:?}", err)))? {
			Some((hash, index)) => (hash, index as usize),
			None => {
				if let Some(pending) = &self.pending_transactions {
					if let Ok(locked) = &mut pending.lock() {
						if let Some(pending_transaction) = locked.get(&hash) {
							return Ok(Some(pending_transaction.transaction.clone()));
						}
					}
				}
				return Ok(None);
			},
		};

		let id = match self.load_hash(hash)
			.map_err(|err| internal_err(format!("{:?}", err)))?
		{
			Some(hash) => hash,
			_ => return Ok(None),
		};
		let schema = self.onchain_storage_schema(id);
		let handler = self.overrides.get(&schema).unwrap_or(&self.fallback);

		let block = handler.current_block(&id);
		let statuses = handler.current_transaction_statuses(&id);

		match (block, statuses) {
			(Some(block), Some(statuses)) => {
				Ok(Some(transaction_build(
					block.transactions[index].clone(),
					Some(block),
					Some(statuses[index].clone()),
				)))
			},
			_ => Ok(None)
		}
	}

	fn transaction_by_block_hash_and_index(
		&self,
		hash: H256,
		index: Index,
	) -> Result<Option<Transaction>> {
		let id = match self.load_hash(hash)
			.map_err(|err| internal_err(format!("{:?}", err)))?
		{
			Some(hash) => hash,
			_ => return Ok(None),
		};
		let index = index.value();

		let schema = self.onchain_storage_schema(id);
		let handler = self.overrides.get(&schema).unwrap_or(&self.fallback);

		let block = handler.current_block(&id);
		let statuses = handler.current_transaction_statuses(&id);

		match (block, statuses) {
			(Some(block), Some(statuses)) => {
				Ok(Some(transaction_build(
					block.transactions[index].clone(),
					Some(block),
					Some(statuses[index].clone()),
				)))
			},
			_ => Ok(None)
		}
	}

	fn transaction_by_block_number_and_index(
		&self,
		number: BlockNumber,
		index: Index,
	) -> Result<Option<Transaction>> {
		let id = match self.native_block_id(Some(number))? {
			Some(id) => id,
			None => return Ok(None),
		};
		let index = index.value();
		let schema = self.onchain_storage_schema(id);
		let handler = self.overrides.get(&schema).unwrap_or(&self.fallback);

		let block = handler.current_block(&id);
		let statuses = handler.current_transaction_statuses(&id);

		match (block, statuses) {
			(Some(block), Some(statuses)) => {
				Ok(Some(transaction_build(
					block.transactions[index].clone(),
					Some(block),
					Some(statuses[index].clone()),
				)))
			},
			_ => Ok(None)
		}
	}

	fn transaction_receipt(&self, hash: H256) -> Result<Option<Receipt>> {
		let (hash, index) = match self.load_transactions(hash)
			.map_err(|err| internal_err(format!("{:?}", err)))? {
			Some((hash, index)) => (hash, index as usize),
			None => return Ok(None),
		};

		let id = match self.load_hash(hash)
			.map_err(|err| internal_err(format!("{:?}", err)))?
		{
			Some(hash) => hash,
			_ => return Ok(None),
		};
		let schema = self.onchain_storage_schema(id);
		let handler = self.overrides.get(&schema).unwrap_or(&self.fallback);

		let block = handler.current_block(&id);
		let statuses = handler.current_transaction_statuses(&id);
		let receipts = handler.current_receipts(&id);

		match (block, statuses, receipts) {
			(Some(block), Some(statuses), Some(receipts)) => {
				let block_hash = H256::from_slice(
					Keccak256::digest(&rlp::encode(&block.header)).as_slice()
				);
				let receipt = receipts[index].clone();
				let status = statuses[index].clone();
				let mut cumulative_receipts = receipts.clone();
				cumulative_receipts.truncate((status.transaction_index + 1) as usize);

				return Ok(Some(Receipt {
					transaction_hash: Some(status.transaction_hash),
					transaction_index: Some(status.transaction_index.into()),
					block_hash: Some(block_hash),
					from: Some(status.from),
					to: status.to,
					block_number: Some(block.header.number),
					cumulative_gas_used: {
						let cumulative_gas: u32 = cumulative_receipts.iter().map(|r| {
							r.used_gas.as_u32()
						}).sum();
						U256::from(cumulative_gas)
					},
					gas_used: Some(receipt.used_gas),
					contract_address: status.contract_address,
					logs: {
						let mut pre_receipts_log_index = None;
						if cumulative_receipts.len() > 0 {
							cumulative_receipts.truncate(cumulative_receipts.len() - 1);
							pre_receipts_log_index = Some(cumulative_receipts.iter().map(|r| {
								r.logs.len() as u32
							}).sum::<u32>());
						}
						receipt.logs.iter().enumerate().map(|(i, log)| {
							Log {
								address: log.address,
								topics: log.topics.clone(),
								data: Bytes(log.data.clone()),
								block_hash: Some(block_hash),
								block_number: Some(block.header.number),
								transaction_hash: Some(hash),
								transaction_index: Some(status.transaction_index.into()),
								log_index: Some(U256::from(
									(pre_receipts_log_index.unwrap_or(0)) + i as u32
								)),
								transaction_log_index: Some(U256::from(i)),
								removed: false,
							}
						}).collect()
					},
					status_code: Some(U64::from(receipt.state_root.to_low_u64_be())),
					logs_bloom: receipt.logs_bloom,
					state_root: None,
				}))
			}
			_ => Ok(None),
		}
	}

	fn uncle_by_block_hash_and_index(&self, _: H256, _: Index) -> Result<Option<RichBlock>> {
		Ok(None)
	}

	fn uncle_by_block_number_and_index(
		&self,
		_: BlockNumber,
		_: Index,
	) -> Result<Option<RichBlock>> {
		Ok(None)
	}

	fn logs(&self, filter: Filter) -> Result<Vec<Log>> {
		let mut blocks_and_statuses = Vec::new();
		let mut ret = Vec::new();
		let params = FilteredParams::new(Some(filter.clone()));

		if let Some(hash) = filter.block_hash {
			let id = match self.load_hash(hash)
				.map_err(|err| internal_err(format!("{:?}", err)))?
			{
				Some(hash) => hash,
				_ => return Ok(Vec::new()),
			};

			let (block, _, statuses) = self.client.runtime_api()
				.current_all(&id)
				.map_err(|err| internal_err(format!("fetch runtime account basic failed: {:?}", err)))?;

			if let (Some(block), Some(statuses)) = (block, statuses) {
				blocks_and_statuses.push((block, statuses));
			}
		} else {
			let mut current_number = filter.to_block
				.and_then(|v| v.to_min_block_num())
				.map(|s| s.unique_saturated_into())
				.unwrap_or(
					self.client.info().best_number
				);

			let from_number = filter.from_block
				.and_then(|v| v.to_min_block_num())
				.map(|s| s.unique_saturated_into())
				.unwrap_or(
					self.client.info().best_number
				);
			while current_number >= from_number {
				let id = BlockId::Number(current_number);

				let (block, _, statuses) = self.client.runtime_api()
					.current_all(&id)
					.map_err(|err| internal_err(format!("fetch runtime account basic failed: {:?}", err)))?;

				if let (Some(block), Some(statuses)) = (block, statuses) {
					blocks_and_statuses.push((block, statuses));
				}

				if current_number == Zero::zero() {
					break
				} else {
					current_number = current_number.saturating_sub(One::one());
				}
			}
		}

		for (block, statuses) in blocks_and_statuses {
			let mut block_log_index: u32 = 0;
			let block_hash = H256::from_slice(
				Keccak256::digest(&rlp::encode(&block.header)).as_slice()
			);
			for status in statuses.iter() {
				let logs = status.logs.clone();
				let mut transaction_log_index: u32 = 0;
				let transaction_hash = status.transaction_hash;
				for ethereum_log in logs {
					let mut log = Log {
						address: ethereum_log.address.clone(),
						topics: ethereum_log.topics.clone(),
						data: Bytes(ethereum_log.data.clone()),
						block_hash: None,
						block_number: None,
						transaction_hash: None,
						transaction_index: None,
						log_index: None,
						transaction_log_index: None,
						removed: false,
					};
					let mut add: bool = true;
					if let (
						Some(_),
						Some(_)
					) = (
						filter.address.clone(),
						filter.topics.clone(),
					) {
						if !params.filter_address(&log) || !params.filter_topics(&log) {
							add = false;
						}
					} else if let Some(_) = filter.address {
						if !params.filter_address(&log) {
							add = false;
						}
					} else if let Some(_) = &filter.topics {
						if !params.filter_topics(&log) {
							add = false;
						}
					}
					if add {
						log.block_hash = Some(block_hash);
						log.block_number = Some(block.header.number.clone());
						log.transaction_hash = Some(transaction_hash);
						log.transaction_index = Some(U256::from(status.transaction_index));
						log.log_index = Some(U256::from(block_log_index));
						log.transaction_log_index = Some(U256::from(transaction_log_index));
						ret.push(log);
					}
					transaction_log_index += 1;
					block_log_index += 1;
				}
			}
		}

		Ok(ret)
	}

	fn work(&self) -> Result<Work> {
		Ok(Work {
			pow_hash: H256::default(),
			seed_hash: H256::default(),
			target: H256::default(),
			number: None,
		})
	}

	fn submit_work(&self, _: H64, _: H256, _: H256) -> Result<bool> {
		Ok(false)
	}

	fn submit_hashrate(&self, _: U256, _: H256) -> Result<bool> {
		Ok(false)
	}
}

pub struct NetApi<B: BlockT, BE, C, H: ExHashT> {
	client: Arc<C>,
	network: Arc<NetworkService<B, H>>,
	_marker: PhantomData<BE>,
}

impl<B: BlockT, BE, C, H: ExHashT> NetApi<B, BE, C, H> {
	pub fn new(
		client: Arc<C>,
		network: Arc<NetworkService<B, H>>,
	) -> Self {
		Self {
			client,
			network,
			_marker: PhantomData,
		}
	}
}

impl<B: BlockT, BE, C, H: ExHashT> NetApiT for NetApi<B, BE, C, H> where
	C: ProvideRuntimeApi<B> + StorageProvider<B, BE> + AuxStore,
	C: HeaderBackend<B> + HeaderMetadata<B, Error=BlockChainError> + 'static,
	C::Api: EthereumRuntimeRPCApi<B>,
	BE: Backend<B> + 'static,
	BE::State: StateBackend<BlakeTwo256>,
	C: Send + Sync + 'static,
	B: BlockT<Hash=H256> + Send + Sync + 'static,
{
	fn is_listening(&self) -> Result<bool> {
		Ok(true)
	}

	fn peer_count(&self) -> Result<u32> {
		Ok(self.network.num_connected() as u32)
	}

	fn version(&self) -> Result<String> {
		let hash = self.client.info().best_hash;
		Ok(self.client.runtime_api().chain_id(&BlockId::Hash(hash))
			.map_err(|_| internal_err("fetch runtime chain id failed"))?.to_string())
	}
}

pub struct Web3Api<B, C> {
	client: Arc<C>,
	_marker: PhantomData<B>,
}

impl<B, C> Web3Api<B, C> {
	pub fn new(
		client: Arc<C>,
	) -> Self {
		Self {
			client: client,
			_marker: PhantomData,
		}
	}
}

impl<B, C> Web3ApiT for Web3Api<B, C> where
	C: ProvideRuntimeApi<B> + AuxStore,
	C::Api: EthereumRuntimeRPCApi<B>,
	C: HeaderBackend<B> + HeaderMetadata<B, Error=BlockChainError> + 'static,
	C: Send + Sync + 'static,
	B: BlockT<Hash=H256> + Send + Sync + 'static,
{
	fn client_version(&self) -> Result<String> {
		let hash = self.client.info().best_hash;
		let version = self.client.runtime_api().version(&BlockId::Hash(hash))
			.map_err(|err| internal_err(format!("fetch runtime version failed: {:?}", err)))?;
		Ok(format!(
			"{spec_name}/v{spec_version}.{impl_version}/{pkg_name}-{pkg_version}",
			spec_name = version.spec_name,
			spec_version = version.spec_version,
			impl_version = version.impl_version,
			pkg_name = env!("CARGO_PKG_NAME"),
			pkg_version = env!("CARGO_PKG_VERSION")
		))
	}

	fn sha3(&self, input: Bytes) -> Result<H256> {
		Ok(H256::from_slice(
			Keccak256::digest(&input.into_vec()).as_slice()
		))
	}
}<|MERGE_RESOLUTION|>--- conflicted
+++ resolved
@@ -41,13 +41,9 @@
 	TransactionRequest, PendingTransactions, PendingTransaction,
 };
 use fp_rpc::{EthereumRuntimeRPCApi, ConvertTransaction, TransactionStatus};
-<<<<<<< HEAD
 use fp_storage::PALLET_ETHEREUM_SCHEMA;
-use crate::{internal_err, error_on_execution_failure, EthSigner};
+use crate::{internal_err, error_on_execution_failure, EthSigner, public_key};
 use sp_storage::StorageKey;
-=======
-use crate::{internal_err, error_on_execution_failure, EthSigner, public_key};
->>>>>>> fe13ec26
 
 pub use fc_rpc_core::{EthApiServer, NetApiServer, Web3ApiServer};
 use codec::{self, Encode, Decode};
@@ -61,12 +57,9 @@
 	network: Arc<NetworkService<B, H>>,
 	is_authority: bool,
 	signers: Vec<Box<dyn EthSigner>>,
-<<<<<<< HEAD
 	overrides: BTreeMap<EthereumStorageSchema, Box<dyn StorageOverride<B> + Send + Sync>>,
 	fallback: Box<dyn StorageOverride<B> + Send + Sync>,
-=======
 	pending_transactions: PendingTransactions,
->>>>>>> fe13ec26
 	_marker: PhantomData<(B, BE)>,
 }
 
@@ -93,12 +86,9 @@
 			network,
 			is_authority,
 			signers,
-<<<<<<< HEAD
 			overrides,
 			fallback: Box::new(RuntimeApiStorageOverride::new(client)),
-=======
 			pending_transactions,
->>>>>>> fe13ec26
 			_marker: PhantomData,
 		}
 	}
@@ -280,13 +270,13 @@
 		Ok(None)
 	}
 
-<<<<<<< HEAD
 	fn onchain_storage_schema(&self, at: BlockId<B>) -> EthereumStorageSchema {
 		match self.client.storage(&at, &StorageKey(PALLET_ETHEREUM_SCHEMA.to_vec())) {
 			Ok(Some(bytes)) => Decode::decode(&mut &bytes.0[..]).ok().unwrap_or(EthereumStorageSchema::Undefined),
 			_ => EthereumStorageSchema::Undefined,
 		}
-=======
+	}
+
 	fn is_canon(&self, target_hash: H256) -> bool {
 		if let Ok(Some(number)) = self.client.number(target_hash) {
 			if let Ok(Some(header)) = self.client.header(BlockId::Number(number)) {
@@ -321,7 +311,6 @@
 			return Ok(Some(transactions[0]));
 		}
 		Ok(None)
->>>>>>> fe13ec26
 	}
 }
 
@@ -342,13 +331,8 @@
 
 	fn syncing(&self) -> Result<SyncStatus> {
 		if self.network.is_major_syncing() {
-			let temp: u64 = self.client.info().best_number.clone().unique_saturated_into();
 			let block_number = U256::from(
-<<<<<<< HEAD
-				temp
-=======
 				UniqueSaturatedInto::<u128>::unique_saturated_into(self.client.info().best_number.clone())
->>>>>>> fe13ec26
 			);
 			Ok(SyncStatus::Info(SyncInfo {
 				starting_block: U256::zero(),
@@ -414,12 +398,7 @@
 	}
 
 	fn block_number(&self) -> Result<U256> {
-<<<<<<< HEAD
-		let temp : u64 = self.client.info().best_number.clone().unique_saturated_into();
-		Ok(U256::from(temp))
-=======
 		Ok(U256::from(UniqueSaturatedInto::<u128>::unique_saturated_into(self.client.info().best_number.clone())))
->>>>>>> fe13ec26
 	}
 
 	fn balance(&self, address: H160, number: Option<BlockNumber>) -> Result<U256> {
