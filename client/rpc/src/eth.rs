--- conflicted
+++ resolved
@@ -15,14 +15,6 @@
 //
 // You should have received a copy of the GNU General Public License
 // along with this program. If not, see <https://www.gnu.org/licenses/>.
-<<<<<<< HEAD
-use std::{marker::PhantomData, time, sync::{Mutex, Arc}};
-use std::collections::{HashMap, BTreeMap};
-use ethereum::Block as EthereumBlock;
-use ethereum_types::{H160, H256, H64, U256, U64, H512};
-use jsonrpc_core::{BoxFuture, Result, ErrorCode, futures::future::{self, Future}};
-use futures::{StreamExt, future::TryFutureExt};
-=======
 use crate::{
 	error_on_execution_failure, frontier_backend_client, internal_err, public_key, EthSigner,
 	StorageOverride,
@@ -52,7 +44,6 @@
 use sha3::{Digest, Keccak256};
 use sp_api::{BlockId, Core, HeaderT, ProvideRuntimeApi};
 use sp_blockchain::{Error as BlockChainError, HeaderBackend, HeaderMetadata};
->>>>>>> e21bd5ae
 use sp_runtime::{
 	traits::{BlakeTwo256, Block as BlockT, NumberFor, One, Saturating, UniqueSaturatedInto, Zero},
 	transaction_validity::TransactionSource,
@@ -64,12 +55,6 @@
 	time,
 };
 
-<<<<<<< HEAD
-pub use fc_rpc_core::{EthApiServer, NetApiServer, Web3ApiServer, EthFilterApiServer};
-use codec::{self, Encode};
-use rlp::{Decodable, Encodable};
-=======
->>>>>>> e21bd5ae
 use crate::overrides::OverrideHandle;
 use codec::{self, Decode, Encode};
 pub use fc_rpc_core::{EthApiServer, EthFilterApiServer, NetApiServer, Web3ApiServer};
@@ -180,19 +165,6 @@
 					)
 				} else {
 					BlockTransactions::Hashes(
-<<<<<<< HEAD
-						block.transactions.iter().map(|transaction|{
-							H256::from_slice(
-								Keccak256::digest(&transaction.clone().serialize()).as_slice()
-							)
-						}).collect()
-					)
-				}
-			},
-			// TODO find the new way to calculate the size now that Block is not RplEncodeable.
-			// size: Some(U256::from(rlp::encode(&block).len() as u32))
-			size: Some(U256::zero())
-=======
 						block
 							.transactions
 							.iter()
@@ -207,31 +179,17 @@
 				}
 			},
 			size: Some(U256::from(rlp::encode(&block).len() as u32)),
->>>>>>> e21bd5ae
 		},
 		extra_info: BTreeMap::new(),
 	}
 }
 
 fn transaction_build(
-<<<<<<< HEAD
-	ethereum_transaction: ethereum::Transaction,
-	block: Option<EthereumBlock>,
-	status: Option<TransactionStatus>
-) -> Transaction {
-
-	let mut transaction: Transaction = match ethereum_transaction {
-		ethereum::Transaction::V0(t) => t.into(),
-		ethereum::Transaction::V1(t) => t.into(),
-		ethereum::Transaction::V2(t) => t.into(),
-	};
-=======
 	ethereum_transaction: EthereumTransaction,
 	block: Option<ethereum::Block<EthereumTransaction>>,
 	status: Option<TransactionStatus>,
 ) -> Transaction {
 	let mut transaction: Transaction = ethereum_transaction.clone().into();
->>>>>>> e21bd5ae
 
 	let pubkey = match public_key(&ethereum_transaction) {
 		Ok(p) => Some(p),
@@ -241,48 +199,13 @@
 	// Block hash.
 	transaction.block_hash = block.as_ref().map_or(None, |block| {
 		Some(H256::from_slice(
-<<<<<<< HEAD
-			Keccak256::digest(&rlp::encode(&block.header)).as_slice()
-=======
 			Keccak256::digest(&rlp::encode(&block.header)).as_slice(),
->>>>>>> e21bd5ae
 		))
 	});
 	// Block number.
 	transaction.block_number = block.as_ref().map(|block| block.header.number);
 	// Transaction index.
 	transaction.transaction_index = status.as_ref().map(|status| {
-<<<<<<< HEAD
-		U256::from(
-			UniqueSaturatedInto::<u32>::unique_saturated_into(
-				status.transaction_index
-			)
-		)
-	});
-	// From.
-	transaction.from = status.as_ref().map_or({
-		match pubkey {
-			Some(pk) => H160::from(
-				H256::from_slice(Keccak256::digest(&pk).as_slice())
-			),
-			_ => H160::default()
-		}
-	}, |status| status.from);
-	// To.
-	transaction.to = status.as_ref().map_or({
-		let action = match ethereum_transaction {
-			ethereum::Transaction::V0(t) => t.action,
-			ethereum::Transaction::V1(t) => t.action,
-			ethereum::Transaction::V2(t) => t.action,
-		};
-		match action {
-			ethereum::TransactionAction::Call(to) => Some(to),
-			_ => None
-		}
-	}, |status| status.to);
-	// Creates.
-	transaction.creates = status.as_ref().map_or(None, |status| status.contract_address);
-=======
 		U256::from(UniqueSaturatedInto::<u32>::unique_saturated_into(
 			status.transaction_index,
 		))
@@ -316,7 +239,6 @@
 	transaction.creates = status
 		.as_ref()
 		.map_or(None, |status| status.contract_address);
->>>>>>> e21bd5ae
 	// Public key.
 	transaction.public_key = pubkey.as_ref().map(|pk| H512::from(pk));
 
@@ -870,33 +792,6 @@
 		let chain_id = match self.chain_id() {
 			Ok(Some(chain_id)) => chain_id.as_u64(),
 			Ok(None) => 27,
-<<<<<<< HEAD
-			Err(e) => return Box::new(future::result(Err(e))),
-		};
-
-		// Into TransactionMessage from TransactionRequest + set chain id and nonce.
-		let mut message: Option<ethereum::TransactionMessage> = request.into();
-		message = match message {
-			Some(ethereum::TransactionMessage::V0(mut m)) => {
-				m.nonce = nonce;
-				m.chain_id = Some(chain_id);
-				Some(ethereum::TransactionMessage::V0(m))
-			},
-			Some(ethereum::TransactionMessage::V1(mut m)) => {
-				m.nonce = nonce;
-				m.chain_id = chain_id;
-				Some(ethereum::TransactionMessage::V1(m))
-			},
-			Some(ethereum::TransactionMessage::V2(mut m)) => {
-				m.nonce = nonce;
-				m.chain_id = chain_id;
-				Some(ethereum::TransactionMessage::V2(m))
-			},
-			_ => {
-				return Box::new(future::result(Err(internal_err(
-					"invalid transaction parameters"
-				))));
-=======
 			Err(e) => return Box::pin(future::err(e)),
 		};
 
@@ -919,9 +814,9 @@
 			}
 			_ => {
 				return Box::pin(future::err(internal_err("invalid transaction parameters")));
->>>>>>> e21bd5ae
-			}
-		};
+			}
+		};
+
 		let mut transaction = None;
 
 		for signer in &self.signers {
@@ -938,14 +833,8 @@
 			Some(transaction) => transaction,
 			None => return Box::pin(future::err(internal_err("no signer available"))),
 		};
-<<<<<<< HEAD
-		let transaction_hash = H256::from_slice(
-			Keccak256::digest(&transaction.serialize()).as_slice()
-		);
-=======
 		let transaction_hash =
 			H256::from_slice(Keccak256::digest(&rlp::encode(&transaction)).as_slice());
->>>>>>> e21bd5ae
 		let hash = self.client.info().best_hash;
 		Box::pin(
 			self.pool
@@ -962,32 +851,6 @@
 		)
 	}
 
-<<<<<<< HEAD
-	fn send_raw_transaction(&self, bytes: Bytes) -> BoxFuture<H256> {
-
-		let slice = &bytes.0[..];
-		let transaction = if slice.len() > 0 && slice.get(0).unwrap() > &0x7f {
-			// Legacy transaction. Decode and wrap in envelope.
-			match rlp::decode::<ethereum::TransactionV0>(slice) {
-				Ok(transaction) => ethereum::Transaction::V0(transaction),
-				Err(_) => return Box::new(
-					future::result(Err(internal_err("decode transaction failed")))
-				),
-			}
-		} else {
-			// Typed Transaction.
-			match ethereum::Transaction::from_slice(slice) {
-				Ok(transaction) => transaction,
-				Err(_) => return Box::new(
-					future::result(Err(internal_err("decode transaction failed")))
-				),
-			}
-		};
-
-		let transaction_hash = H256::from_slice(
-			Keccak256::digest(&transaction.serialize()).as_slice()
-		);
-=======
 	fn send_raw_transaction(&self, bytes: Bytes) -> BoxFuture<Result<H256>> {
 		let mut slice = &bytes.0[..];
 		let transaction = if slice.len() > 0 && slice.get(0).unwrap() > &0x7f {
@@ -1005,7 +868,6 @@
 		};
 		let transaction_hash =
 			H256::from_slice(Keccak256::digest(&rlp::encode(&transaction)).as_slice());
->>>>>>> e21bd5ae
 		let hash = self.client.info().best_hash;
 		Box::pin(
 			self.pool
