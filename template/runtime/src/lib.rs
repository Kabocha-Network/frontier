//! The Substrate Node Template runtime. This can be compiled with `#[no_std]`, ready for Wasm.

#![cfg_attr(not(feature = "std"), no_std)]
// `construct_runtime!` does a lot of recursion and requires us to increase the limit to 256.
#![recursion_limit = "256"]

// Make the WASM binary available.
#[cfg(feature = "std")]
include!(concat!(env!("OUT_DIR"), "/wasm_binary.rs"));

use codec::{Decode, Encode};
use pallet_evm::FeeCalculator;
use pallet_grandpa::{
	fg_primitives, AuthorityId as GrandpaId, AuthorityList as GrandpaAuthorityList,
};
use sp_api::impl_runtime_apis;
use sp_consensus_aura::sr25519::AuthorityId as AuraId;
use sp_core::{
	crypto::{KeyTypeId, Public},
	OpaqueMetadata, H160, H256, U256,
};
use sp_runtime::{
	create_runtime_str, generic, impl_opaque_keys,
	traits::{
		AccountIdLookup, BlakeTwo256, Block as BlockT, Dispatchable, IdentifyAccount, NumberFor,
		PostDispatchInfoOf, Verify,
	},
	transaction_validity::{TransactionSource, TransactionValidity, TransactionValidityError},
	ApplyExtrinsicResult, MultiSignature,
};
use sp_std::{marker::PhantomData, prelude::*};
#[cfg(feature = "std")]
use sp_version::NativeVersion;
use sp_version::RuntimeVersion;

// A few exports that help ease life for downstream crates.
use fp_rpc::TransactionStatus;
pub use frame_support::{
	construct_runtime, parameter_types,
	traits::{FindAuthor, KeyOwnerProofSystem, Randomness},
	weights::{
		constants::{BlockExecutionWeight, ExtrinsicBaseWeight, RocksDbWeight, WEIGHT_PER_SECOND},
		IdentityFee, Weight,
	},
	ConsensusEngineId, StorageValue,
};
pub use pallet_balances::Call as BalancesCall;
use pallet_ethereum::{Call::transact, Transaction as EthereumTransaction};
use pallet_evm::{Account as EVMAccount, EnsureAddressTruncated, HashedAddressMapping, Runner};
pub use pallet_timestamp::Call as TimestampCall;
use pallet_transaction_payment::CurrencyAdapter;
#[cfg(any(feature = "std", test))]
pub use sp_runtime::BuildStorage;
pub use sp_runtime::{Perbill, Permill};

/// Type of block number.
pub type BlockNumber = u32;

/// Alias to 512-bit hash when used in the context of a transaction signature on the chain.
pub type Signature = MultiSignature;

/// Some way of identifying an account on the chain. We intentionally make it equivalent
/// to the public key of our transaction signing scheme.
pub type AccountId = <<Signature as Verify>::Signer as IdentifyAccount>::AccountId;

/// The type for looking up accounts. We don't expect more than 4 billion of them, but you
/// never know...
pub type AccountIndex = u32;

/// Balance of an account.
pub type Balance = u128;

/// Index of a transaction in the chain.
pub type Index = u32;

/// A hash of some data used by the chain.
pub type Hash = sp_core::H256;

/// Digest item type.
pub type DigestItem = generic::DigestItem<Hash>;

/// Opaque types. These are used by the CLI to instantiate machinery that don't need to know
/// the specifics of the runtime. They can then be made to be agnostic over specific formats
/// of data like extrinsics, allowing for them to continue syncing the network through upgrades
/// to even the core data structures.
pub mod opaque {
	use super::*;

	pub use sp_runtime::OpaqueExtrinsic as UncheckedExtrinsic;

	/// Opaque block header type.
	pub type Header = generic::Header<BlockNumber, BlakeTwo256>;
	/// Opaque block type.
	pub type Block = generic::Block<Header, UncheckedExtrinsic>;
	/// Opaque block identifier type.
	pub type BlockId = generic::BlockId<Block>;

	impl_opaque_keys! {
		pub struct SessionKeys {
			pub aura: Aura,
			pub grandpa: Grandpa,
		}
	}
}

pub const VERSION: RuntimeVersion = RuntimeVersion {
	spec_name: create_runtime_str!("node-frontier-template"),
	impl_name: create_runtime_str!("node-frontier-template"),
	authoring_version: 1,
	spec_version: 1,
	impl_version: 1,
	apis: RUNTIME_API_VERSIONS,
	transaction_version: 1,
};

pub const MILLISECS_PER_BLOCK: u64 = 6000;

pub const SLOT_DURATION: u64 = MILLISECS_PER_BLOCK;

// Time is measured by number of blocks.
pub const MINUTES: BlockNumber = 60_000 / (MILLISECS_PER_BLOCK as BlockNumber);
pub const HOURS: BlockNumber = MINUTES * 60;
pub const DAYS: BlockNumber = HOURS * 24;

/// The version information used to identify this runtime when compiled natively.
#[cfg(feature = "std")]
pub fn native_version() -> NativeVersion {
	NativeVersion {
		runtime_version: VERSION,
		can_author_with: Default::default(),
	}
}

const NORMAL_DISPATCH_RATIO: Perbill = Perbill::from_percent(75);

parameter_types! {
	pub const Version: RuntimeVersion = VERSION;
	pub const BlockHashCount: BlockNumber = 256;
	/// We allow for 2 seconds of compute with a 6 second average block time.
	pub BlockWeights: frame_system::limits::BlockWeights = frame_system::limits::BlockWeights
		::with_sensible_defaults(2 * WEIGHT_PER_SECOND, NORMAL_DISPATCH_RATIO);
	pub BlockLength: frame_system::limits::BlockLength = frame_system::limits::BlockLength
		::max_with_normal_ratio(5 * 1024 * 1024, NORMAL_DISPATCH_RATIO);
	pub const SS58Prefix: u8 = 42;
}

// Configure FRAME pallets to include in runtime.

impl frame_system::Config for Runtime {
	/// The basic call filter to use in dispatchable.
	type BaseCallFilter = frame_support::traits::Everything;
	/// Block & extrinsics weights: base values and limits.
	type BlockWeights = BlockWeights;
	/// The maximum length of a block (in bytes).
	type BlockLength = BlockLength;
	/// The identifier used to distinguish between accounts.
	type AccountId = AccountId;
	/// The aggregated dispatch type that is available for extrinsics.
	type Call = Call;
	/// The lookup mechanism to get account ID from whatever is passed in dispatchers.
	type Lookup = AccountIdLookup<AccountId, ()>;
	/// The index type for storing how many extrinsics an account has signed.
	type Index = Index;
	/// The index type for blocks.
	type BlockNumber = BlockNumber;
	/// The type for hashing blocks and tries.
	type Hash = Hash;
	/// The hashing algorithm used.
	type Hashing = BlakeTwo256;
	/// The header type.
	type Header = generic::Header<BlockNumber, BlakeTwo256>;
	/// The ubiquitous event type.
	type Event = Event;
	/// The ubiquitous origin type.
	type Origin = Origin;
	/// Maximum number of block number to block hash mappings to keep (oldest pruned first).
	type BlockHashCount = BlockHashCount;
	/// The weight of database operations that the runtime can invoke.
	type DbWeight = RocksDbWeight;
	/// Version of the runtime.
	type Version = Version;
	/// Converts a module to the index of the module in `construct_runtime!`.
	///
	/// This type is being generated by `construct_runtime!`.
	type PalletInfo = PalletInfo;
	/// What to do if a new account is created.
	type OnNewAccount = ();
	/// What to do if an account is fully reaped from the system.
	type OnKilledAccount = ();
	/// The data to be stored in an account.
	type AccountData = pallet_balances::AccountData<Balance>;
	/// Weight information for the extrinsics of this pallet.
	type SystemWeightInfo = ();
	/// This is used as an identifier of the chain. 42 is the generic substrate prefix.
	type SS58Prefix = SS58Prefix;
	/// The set code logic, just the default since we're not a parachain.
	type OnSetCode = ();
}

parameter_types! {
	pub const MaxAuthorities: u32 = 100;
}

impl pallet_aura::Config for Runtime {
	type AuthorityId = AuraId;
	type DisabledValidators = ();
	type MaxAuthorities = MaxAuthorities;
}

impl pallet_grandpa::Config for Runtime {
	type Event = Event;
	type Call = Call;

	type KeyOwnerProofSystem = ();

	type KeyOwnerProof =
		<Self::KeyOwnerProofSystem as KeyOwnerProofSystem<(KeyTypeId, GrandpaId)>>::Proof;

	type KeyOwnerIdentification = <Self::KeyOwnerProofSystem as KeyOwnerProofSystem<(
		KeyTypeId,
		GrandpaId,
	)>>::IdentificationTuple;

	type HandleEquivocation = ();

	type WeightInfo = ();
}

parameter_types! {
	pub const MinimumPeriod: u64 = SLOT_DURATION / 2;
}

impl pallet_timestamp::Config for Runtime {
	/// A timestamp: milliseconds since the unix epoch.
	type Moment = u64;
	type MinimumPeriod = MinimumPeriod;
	type WeightInfo = ();
	#[cfg(feature = "aura")]
	type OnTimestampSet = Aura;
	#[cfg(feature = "manual-seal")]
	type OnTimestampSet = ();
}

parameter_types! {
	pub const ExistentialDeposit: u128 = 500;
	// For weight estimation, we assume that the most locks on an individual account will be 50.
	// This number may need to be adjusted in the future if this assumption no longer holds true.
	pub const MaxLocks: u32 = 50;
}

impl pallet_balances::Config for Runtime {
	type MaxLocks = MaxLocks;
	type MaxReserves = ();
	type ReserveIdentifier = [u8; 8];
	/// The type for recording an account's balance.
	type Balance = Balance;
	/// The ubiquitous event type.
	type Event = Event;
	type DustRemoval = ();
	type ExistentialDeposit = ExistentialDeposit;
	type AccountStore = System;
	type WeightInfo = ();
}

parameter_types! {
	pub const TransactionByteFee: Balance = 1;
}

impl pallet_transaction_payment::Config for Runtime {
	type OnChargeTransaction = CurrencyAdapter<Balances, ()>;
	type TransactionByteFee = TransactionByteFee;
	type WeightToFee = IdentityFee<Balance>;
	type FeeMultiplierUpdate = ();
}

impl pallet_sudo::Config for Runtime {
	type Event = Event;
	type Call = Call;
}

pub struct FindAuthorTruncated<F>(PhantomData<F>);
impl<F: FindAuthor<u32>> FindAuthor<H160> for FindAuthorTruncated<F> {
	fn find_author<'a, I>(digests: I) -> Option<H160>
	where
		I: 'a + IntoIterator<Item = (ConsensusEngineId, &'a [u8])>,
	{
		if let Some(author_index) = F::find_author(digests) {
			let authority_id = Aura::authorities()[author_index as usize].clone();
			return Some(H160::from_slice(&authority_id.to_raw_vec()[4..24]));
		}
		None
	}
}

parameter_types! {
	pub const ChainId: u64 = 42;
	pub BlockGasLimit: U256 = U256::from(u32::max_value());
}

impl pallet_evm::Config for Runtime {
<<<<<<< HEAD
	type FeeCalculator = BaseFee;
=======
	type FeeCalculator = pallet_dynamic_fee::Pallet<Self>;
>>>>>>> 146bb488
	type GasWeightMapping = ();
	type BlockHashMapping = pallet_ethereum::EthereumBlockHashMapping<Self>;
	type CallOrigin = EnsureAddressTruncated;
	type WithdrawOrigin = EnsureAddressTruncated;
	type AddressMapping = HashedAddressMapping<BlakeTwo256>;
	type Currency = Balances;
	type Event = Event;
	type Runner = pallet_evm::runner::stack::Runner<Self>;
	type Precompiles = (
		pallet_evm_precompile_simple::ECRecover,
		pallet_evm_precompile_simple::Sha256,
		pallet_evm_precompile_simple::Ripemd160,
		pallet_evm_precompile_simple::Identity,
		pallet_evm_precompile_modexp::Modexp,
		pallet_evm_precompile_simple::ECRecoverPublicKey,
		pallet_evm_precompile_sha3fips::Sha3FIPS256,
		pallet_evm_precompile_sha3fips::Sha3FIPS512,
	);
	type ChainId = ChainId;
	type BlockGasLimit = BlockGasLimit;
	type OnChargeTransaction = ();
	type FindAuthor = FindAuthorTruncated<Aura>;
}

impl pallet_ethereum::Config for Runtime {
	type Event = Event;
	type StateRoot = pallet_ethereum::IntermediateStateRoot;
}

frame_support::parameter_types! {
	pub BoundDivision: U256 = U256::from(1024);
}

impl pallet_dynamic_fee::Config for Runtime {
	type MinGasPriceBoundDivisor = BoundDivision;
}

frame_support::parameter_types! {
	pub const Modifier: Permill = Permill::from_parts(125_000); // 12.5%
	pub const Threshold: (u8, u8) = (0, 100);
}

pub struct BaseFeeThreshold;
impl pallet_base_fee::BaseFeeThreshold for BaseFeeThreshold {
	fn lower() -> Permill {
		Permill::zero()
	}
	fn upper() -> Permill {
		Permill::from_parts(1_000_000)
	}
}

impl pallet_base_fee::Config for Runtime {
	type Event = Event;
	type Threshold = BaseFeeThreshold;
	type Modifier = Modifier;
}

impl pallet_randomness_collective_flip::Config for Runtime {}

// Create the runtime by composing the FRAME pallets that were previously configured.
construct_runtime!(
	pub enum Runtime where
		Block = Block,
		NodeBlock = opaque::Block,
		UncheckedExtrinsic = UncheckedExtrinsic
	{
		System: frame_system::{Pallet, Call, Config, Storage, Event<T>},
		RandomnessCollectiveFlip: pallet_randomness_collective_flip::{Pallet, Storage},
		Timestamp: pallet_timestamp::{Pallet, Call, Storage, Inherent},
		Aura: pallet_aura::{Pallet, Config<T>},
		Grandpa: pallet_grandpa::{Pallet, Call, Storage, Config, Event},
		Balances: pallet_balances::{Pallet, Call, Storage, Config<T>, Event<T>},
		TransactionPayment: pallet_transaction_payment::{Pallet, Storage},
		Sudo: pallet_sudo::{Pallet, Call, Config<T>, Storage, Event<T>},
		Ethereum: pallet_ethereum::{Pallet, Call, Storage, Event, Config, Origin},
		EVM: pallet_evm::{Pallet, Config, Call, Storage, Event<T>},
		DynamicFee: pallet_dynamic_fee::{Pallet, Call, Storage, Config, Inherent},
		BaseFee: pallet_base_fee::{Pallet, Call, Storage, Config<T>, Event},
	}
);

pub struct TransactionConverter;

impl fp_rpc::ConvertTransaction<UncheckedExtrinsic> for TransactionConverter {
	fn convert_transaction(&self, transaction: pallet_ethereum::Transaction) -> UncheckedExtrinsic {
		UncheckedExtrinsic::new_unsigned(
			pallet_ethereum::Call::<Runtime>::transact(transaction).into(),
		)
	}
}

impl fp_rpc::ConvertTransaction<opaque::UncheckedExtrinsic> for TransactionConverter {
	fn convert_transaction(
		&self,
		transaction: pallet_ethereum::Transaction,
	) -> opaque::UncheckedExtrinsic {
		let extrinsic = UncheckedExtrinsic::new_unsigned(
			pallet_ethereum::Call::<Runtime>::transact(transaction).into(),
		);
		let encoded = extrinsic.encode();
		opaque::UncheckedExtrinsic::decode(&mut &encoded[..])
			.expect("Encoded extrinsic is always valid")
	}
}

/// The address format for describing accounts.
pub type Address = sp_runtime::MultiAddress<AccountId, ()>;
/// Block header type as expected by this runtime.
pub type Header = generic::Header<BlockNumber, BlakeTwo256>;
/// Block type as expected by this runtime.
pub type Block = generic::Block<Header, UncheckedExtrinsic>;
/// A Block signed with a Justification
pub type SignedBlock = generic::SignedBlock<Block>;
/// BlockId type as expected by this runtime.
pub type BlockId = generic::BlockId<Block>;
/// The SignedExtension to the basic transaction logic.
pub type SignedExtra = (
	frame_system::CheckSpecVersion<Runtime>,
	frame_system::CheckTxVersion<Runtime>,
	frame_system::CheckGenesis<Runtime>,
	frame_system::CheckEra<Runtime>,
	frame_system::CheckNonce<Runtime>,
	frame_system::CheckWeight<Runtime>,
	pallet_transaction_payment::ChargeTransactionPayment<Runtime>,
);
/// Unchecked extrinsic type as expected by this runtime.
pub type UncheckedExtrinsic =
	fp_self_contained::UncheckedExtrinsic<Address, Call, Signature, SignedExtra>;
/// Extrinsic type that has already been checked.
pub type CheckedExtrinsic = fp_self_contained::CheckedExtrinsic<AccountId, Call, SignedExtra, H160>;
/// Executive: handles dispatch to the various modules.
pub type Executive = frame_executive::Executive<
	Runtime,
	Block,
	frame_system::ChainContext<Runtime>,
	Runtime,
	AllPallets,
>;

impl fp_self_contained::SelfContainedCall for Call {
	type SignedInfo = H160;

	fn is_self_contained(&self) -> bool {
		match self {
			Call::Ethereum(call) => call.is_self_contained(),
			_ => false,
		}
	}

	fn check_self_contained(&self) -> Option<Result<Self::SignedInfo, TransactionValidityError>> {
		match self {
			Call::Ethereum(call) => call.check_self_contained(),
			_ => None,
		}
	}

	fn validate_self_contained(&self, info: &Self::SignedInfo) -> Option<TransactionValidity> {
		match self {
			Call::Ethereum(call) => call.validate_self_contained(info),
			_ => None,
		}
	}

	fn pre_dispatch_self_contained(
		&self,
		info: &Self::SignedInfo,
	) -> Option<Result<(), TransactionValidityError>> {
		match self {
			Call::Ethereum(call) => call.pre_dispatch_self_contained(info),
			_ => None,
		}
	}

	fn apply_self_contained(
		self,
		info: Self::SignedInfo,
	) -> Option<sp_runtime::DispatchResultWithInfo<PostDispatchInfoOf<Self>>> {
		match self {
			call @ Call::Ethereum(pallet_ethereum::Call::transact(_)) => Some(call.dispatch(
				Origin::from(pallet_ethereum::RawOrigin::EthereumTransaction(info)),
			)),
			_ => None,
		}
	}
}

impl_runtime_apis! {
	impl sp_api::Core<Block> for Runtime {
		fn version() -> RuntimeVersion {
			VERSION
		}

		fn execute_block(block: Block) {
			Executive::execute_block(block)
		}

		fn initialize_block(header: &<Block as BlockT>::Header) {
			Executive::initialize_block(header)
		}
	}

	impl sp_api::Metadata<Block> for Runtime {
		fn metadata() -> OpaqueMetadata {
			Runtime::metadata().into()
		}
	}

	impl sp_block_builder::BlockBuilder<Block> for Runtime {
		fn apply_extrinsic(extrinsic: <Block as BlockT>::Extrinsic) -> ApplyExtrinsicResult {
			Executive::apply_extrinsic(extrinsic)
		}

		fn finalize_block() -> <Block as BlockT>::Header {
			Executive::finalize_block()
		}

		fn inherent_extrinsics(data: sp_inherents::InherentData) -> Vec<<Block as BlockT>::Extrinsic> {
			data.create_extrinsics()
		}

		fn check_inherents(
			block: Block,
			data: sp_inherents::InherentData,
		) -> sp_inherents::CheckInherentsResult {
			data.check_extrinsics(&block)
		}
	}

	impl sp_transaction_pool::runtime_api::TaggedTransactionQueue<Block> for Runtime {
		fn validate_transaction(
			source: TransactionSource,
			tx: <Block as BlockT>::Extrinsic,
			block_hash: <Block as BlockT>::Hash,
		) -> TransactionValidity {
			Executive::validate_transaction(source, tx, block_hash)
		}
	}

	impl sp_offchain::OffchainWorkerApi<Block> for Runtime {
		fn offchain_worker(header: &<Block as BlockT>::Header) {
			Executive::offchain_worker(header)
		}
	}

	impl sp_consensus_aura::AuraApi<Block, AuraId> for Runtime {
		fn slot_duration() -> sp_consensus_aura::SlotDuration {
			sp_consensus_aura::SlotDuration::from_millis(Aura::slot_duration())
		}

		fn authorities() -> Vec<AuraId> {
			Aura::authorities().to_vec()
		}
	}

	impl frame_system_rpc_runtime_api::AccountNonceApi<Block, AccountId, Index> for Runtime {
		fn account_nonce(account: AccountId) -> Index {
			System::account_nonce(account)
		}
	}

	impl fp_rpc::EthereumRuntimeRPCApi<Block> for Runtime {
		fn chain_id() -> u64 {
			<Runtime as pallet_evm::Config>::ChainId::get()
		}

		fn account_basic(address: H160) -> EVMAccount {
			EVM::account_basic(&address)
		}

		fn gas_price() -> U256 {
			<Runtime as pallet_evm::Config>::FeeCalculator::min_gas_price()
		}

		fn account_code_at(address: H160) -> Vec<u8> {
			EVM::account_codes(address)
		}

		fn author() -> H160 {
			<pallet_evm::Pallet<Runtime>>::find_author()
		}

		fn storage_at(address: H160, index: U256) -> H256 {
			let mut tmp = [0u8; 32];
			index.to_big_endian(&mut tmp);
			EVM::account_storages(address, H256::from_slice(&tmp[..]))
		}

		fn call(
			from: H160,
			to: H160,
			data: Vec<u8>,
			value: U256,
			gas_limit: U256,
			max_fee_per_gas: Option<U256>,
			max_priority_fee_per_gas: Option<U256>,
			nonce: Option<U256>,
			estimate: bool,
		) -> Result<pallet_evm::CallInfo, sp_runtime::DispatchError> {
			let config = if estimate {
				let mut config = <Runtime as pallet_evm::Config>::config().clone();
				config.estimate = true;
				Some(config)
			} else {
				None
			};

			<Runtime as pallet_evm::Config>::Runner::call(
				from,
				to,
				data,
				value,
				gas_limit.low_u64(),
				max_fee_per_gas,
				max_priority_fee_per_gas,
				nonce,
				config.as_ref().unwrap_or(<Runtime as pallet_evm::Config>::config()),
			).map_err(|err| err.into())
		}

		fn create(
			from: H160,
			data: Vec<u8>,
			value: U256,
			gas_limit: U256,
			max_fee_per_gas: Option<U256>,
			max_priority_fee_per_gas: Option<U256>,
			nonce: Option<U256>,
			estimate: bool,
		) -> Result<pallet_evm::CreateInfo, sp_runtime::DispatchError> {
			let config = if estimate {
				let mut config = <Runtime as pallet_evm::Config>::config().clone();
				config.estimate = true;
				Some(config)
			} else {
				None
			};

			<Runtime as pallet_evm::Config>::Runner::create(
				from,
				data,
				value,
				gas_limit.low_u64(),
				max_fee_per_gas,
				max_priority_fee_per_gas,
				nonce,
				config.as_ref().unwrap_or(<Runtime as pallet_evm::Config>::config()),
			).map_err(|err| err.into())
		}

		fn current_transaction_statuses() -> Option<Vec<TransactionStatus>> {
			Ethereum::current_transaction_statuses()
		}

		fn current_block() -> Option<pallet_ethereum::Block> {
			Ethereum::current_block()
		}

		fn current_receipts() -> Option<Vec<pallet_ethereum::Receipt>> {
			Ethereum::current_receipts()
		}

		fn current_all() -> (
			Option<pallet_ethereum::Block>,
			Option<Vec<pallet_ethereum::Receipt>>,
			Option<Vec<TransactionStatus>>
		) {
			(
				Ethereum::current_block(),
				Ethereum::current_receipts(),
				Ethereum::current_transaction_statuses()
			)
		}

		fn extrinsic_filter(
			xts: Vec<<Block as BlockT>::Extrinsic>,
		) -> Vec<EthereumTransaction> {
			xts.into_iter().filter_map(|xt| match xt.0.function {
				Call::Ethereum(transact(t)) => Some(t),
				_ => None
			}).collect::<Vec<EthereumTransaction>>()
		}
	}

	impl pallet_transaction_payment_rpc_runtime_api::TransactionPaymentApi<
		Block,
		Balance,
	> for Runtime {
		fn query_info(
			uxt: <Block as BlockT>::Extrinsic,
			len: u32
		) -> pallet_transaction_payment_rpc_runtime_api::RuntimeDispatchInfo<Balance> {
			TransactionPayment::query_info(uxt, len)
		}

		fn query_fee_details(
			uxt: <Block as BlockT>::Extrinsic,
			len: u32,
		) -> pallet_transaction_payment::FeeDetails<Balance> {
			TransactionPayment::query_fee_details(uxt, len)
		}
	}

	impl sp_session::SessionKeys<Block> for Runtime {
		fn generate_session_keys(seed: Option<Vec<u8>>) -> Vec<u8> {
			opaque::SessionKeys::generate(seed)
		}

		fn decode_session_keys(
			encoded: Vec<u8>,
		) -> Option<Vec<(Vec<u8>, KeyTypeId)>> {
			opaque::SessionKeys::decode_into_raw_public_keys(&encoded)
		}
	}

	impl fg_primitives::GrandpaApi<Block> for Runtime {
		fn grandpa_authorities() -> GrandpaAuthorityList {
			Grandpa::grandpa_authorities()
		}

		fn current_set_id() -> fg_primitives::SetId {
			Grandpa::current_set_id()
		}

		fn submit_report_equivocation_unsigned_extrinsic(
			_equivocation_proof: fg_primitives::EquivocationProof<
				<Block as BlockT>::Hash,
				NumberFor<Block>,
			>,
			_key_owner_proof: fg_primitives::OpaqueKeyOwnershipProof,
		) -> Option<()> {
			None
		}

		fn generate_key_ownership_proof(
			_set_id: fg_primitives::SetId,
			_authority_id: GrandpaId,
		) -> Option<fg_primitives::OpaqueKeyOwnershipProof> {
			// NOTE: this is the only implementation possible since we've
			// defined our key owner proof type as a bottom type (i.e. a type
			// with no values).
			None
		}
	}

	#[cfg(feature = "runtime-benchmarks")]
	impl frame_benchmarking::Benchmark<Block> for Runtime {
		fn dispatch_benchmark(
			config: frame_benchmarking::BenchmarkConfig
		) -> Result<Vec<frame_benchmarking::BenchmarkBatch>, sp_runtime::RuntimeString> {
			use frame_benchmarking::{Benchmarking, BenchmarkBatch, add_benchmark, TrackedStorageKey};
			use pallet_evm::Module as PalletEvmBench;
			impl frame_system_benchmarking::Config for Runtime {}

			let whitelist: Vec<TrackedStorageKey> = vec![];

			let mut batches = Vec::<BenchmarkBatch>::new();
			let params = (&config, &whitelist);

			add_benchmark!(params, batches, pallet_evm, PalletEvmBench::<Runtime>);

			if batches.is_empty() { return Err("Benchmark not found for this pallet.".into()) }
			Ok(batches)
		}
	}
}<|MERGE_RESOLUTION|>--- conflicted
+++ resolved
@@ -298,11 +298,7 @@
 }
 
 impl pallet_evm::Config for Runtime {
-<<<<<<< HEAD
 	type FeeCalculator = BaseFee;
-=======
-	type FeeCalculator = pallet_dynamic_fee::Pallet<Self>;
->>>>>>> 146bb488
 	type GasWeightMapping = ();
 	type BlockHashMapping = pallet_ethereum::EthereumBlockHashMapping<Self>;
 	type CallOrigin = EnsureAddressTruncated;
