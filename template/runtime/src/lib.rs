//! The Substrate Node Template runtime. This can be compiled with `#[no_std]`, ready for Wasm.

#![cfg_attr(not(feature = "std"), no_std)]
// `construct_runtime!` does a lot of recursion and requires us to increase the limit to 256.
#![recursion_limit = "256"]

// Make the WASM binary available.
#[cfg(feature = "std")]
include!(concat!(env!("OUT_DIR"), "/wasm_binary.rs"));

use codec::{Decode, Encode};
use pallet_grandpa::{
	fg_primitives, AuthorityId as GrandpaId, AuthorityList as GrandpaAuthorityList,
};
use sp_api::impl_runtime_apis;
use sp_consensus_aura::sr25519::AuthorityId as AuraId;
use sp_core::{
	crypto::{KeyTypeId, Public},
	OpaqueMetadata, H160, H256, U256,
};
use sp_runtime::{
	create_runtime_str, generic, impl_opaque_keys,
	traits::{
		AccountIdLookup, BlakeTwo256, Block as BlockT, Dispatchable, IdentifyAccount, NumberFor,
		PostDispatchInfoOf, Verify,
	},
	transaction_validity::{TransactionSource, TransactionValidity, TransactionValidityError},
	ApplyExtrinsicResult, MultiSignature,
};
use sp_std::{marker::PhantomData, prelude::*};
#[cfg(feature = "std")]
use sp_version::NativeVersion;
use sp_version::RuntimeVersion;

// A few exports that help ease life for downstream crates.
use fp_rpc::TransactionStatus;
pub use frame_support::{
	construct_runtime, parameter_types,
	traits::{FindAuthor, KeyOwnerProofSystem, Randomness},
	weights::{
		constants::{BlockExecutionWeight, ExtrinsicBaseWeight, RocksDbWeight, WEIGHT_PER_SECOND},
		IdentityFee, Weight,
	},
	ConsensusEngineId, StorageValue,
};
pub use pallet_balances::Call as BalancesCall;
use pallet_ethereum::{Call::transact, Transaction as EthereumTransaction};
use pallet_evm::{Account as EVMAccount, EnsureAddressTruncated, HashedAddressMapping, Runner};
pub use pallet_timestamp::Call as TimestampCall;
use pallet_transaction_payment::CurrencyAdapter;
#[cfg(any(feature = "std", test))]
pub use sp_runtime::BuildStorage;
pub use sp_runtime::{Perbill, Permill};

/// Type of block number.
pub type BlockNumber = u32;

/// Alias to 512-bit hash when used in the context of a transaction signature on the chain.
pub type Signature = MultiSignature;

/// Some way of identifying an account on the chain. We intentionally make it equivalent
/// to the public key of our transaction signing scheme.
pub type AccountId = <<Signature as Verify>::Signer as IdentifyAccount>::AccountId;

/// The type for looking up accounts. We don't expect more than 4 billion of them, but you
/// never know...
pub type AccountIndex = u32;

/// Balance of an account.
pub type Balance = u128;

/// Index of a transaction in the chain.
pub type Index = u32;

/// A hash of some data used by the chain.
pub type Hash = sp_core::H256;

/// Digest item type.
pub type DigestItem = generic::DigestItem<Hash>;

/// Opaque types. These are used by the CLI to instantiate machinery that don't need to know
/// the specifics of the runtime. They can then be made to be agnostic over specific formats
/// of data like extrinsics, allowing for them to continue syncing the network through upgrades
/// to even the core data structures.
pub mod opaque {
	use super::*;

	pub use sp_runtime::OpaqueExtrinsic as UncheckedExtrinsic;

	/// Opaque block header type.
	pub type Header = generic::Header<BlockNumber, BlakeTwo256>;
	/// Opaque block type.
	pub type Block = generic::Block<Header, UncheckedExtrinsic>;
	/// Opaque block identifier type.
	pub type BlockId = generic::BlockId<Block>;

	impl_opaque_keys! {
		pub struct SessionKeys {
			pub aura: Aura,
			pub grandpa: Grandpa,
		}
	}
}

pub const VERSION: RuntimeVersion = RuntimeVersion {
	spec_name: create_runtime_str!("node-frontier-template"),
	impl_name: create_runtime_str!("node-frontier-template"),
	authoring_version: 1,
	spec_version: 1,
	impl_version: 1,
	apis: RUNTIME_API_VERSIONS,
	transaction_version: 1,
};

pub const MILLISECS_PER_BLOCK: u64 = 6000;

pub const SLOT_DURATION: u64 = MILLISECS_PER_BLOCK;

// Time is measured by number of blocks.
pub const MINUTES: BlockNumber = 60_000 / (MILLISECS_PER_BLOCK as BlockNumber);
pub const HOURS: BlockNumber = MINUTES * 60;
pub const DAYS: BlockNumber = HOURS * 24;

/// The version information used to identify this runtime when compiled natively.
#[cfg(feature = "std")]
pub fn native_version() -> NativeVersion {
	NativeVersion {
		runtime_version: VERSION,
		can_author_with: Default::default(),
	}
}

const NORMAL_DISPATCH_RATIO: Perbill = Perbill::from_percent(75);

parameter_types! {
	pub const Version: RuntimeVersion = VERSION;
	pub const BlockHashCount: BlockNumber = 256;
	/// We allow for 2 seconds of compute with a 6 second average block time.
	pub BlockWeights: frame_system::limits::BlockWeights = frame_system::limits::BlockWeights
		::with_sensible_defaults(2 * WEIGHT_PER_SECOND, NORMAL_DISPATCH_RATIO);
	pub BlockLength: frame_system::limits::BlockLength = frame_system::limits::BlockLength
		::max_with_normal_ratio(5 * 1024 * 1024, NORMAL_DISPATCH_RATIO);
	pub const SS58Prefix: u8 = 42;
}

// Configure FRAME pallets to include in runtime.

impl frame_system::Config for Runtime {
	/// The basic call filter to use in dispatchable.
	type BaseCallFilter = frame_support::traits::Everything;
	/// Block & extrinsics weights: base values and limits.
	type BlockWeights = BlockWeights;
	/// The maximum length of a block (in bytes).
	type BlockLength = BlockLength;
	/// The identifier used to distinguish between accounts.
	type AccountId = AccountId;
	/// The aggregated dispatch type that is available for extrinsics.
	type Call = Call;
	/// The lookup mechanism to get account ID from whatever is passed in dispatchers.
	type Lookup = AccountIdLookup<AccountId, ()>;
	/// The index type for storing how many extrinsics an account has signed.
	type Index = Index;
	/// The index type for blocks.
	type BlockNumber = BlockNumber;
	/// The type for hashing blocks and tries.
	type Hash = Hash;
	/// The hashing algorithm used.
	type Hashing = BlakeTwo256;
	/// The header type.
	type Header = generic::Header<BlockNumber, BlakeTwo256>;
	/// The ubiquitous event type.
	type Event = Event;
	/// The ubiquitous origin type.
	type Origin = Origin;
	/// Maximum number of block number to block hash mappings to keep (oldest pruned first).
	type BlockHashCount = BlockHashCount;
	/// The weight of database operations that the runtime can invoke.
	type DbWeight = RocksDbWeight;
	/// Version of the runtime.
	type Version = Version;
	/// Converts a module to the index of the module in `construct_runtime!`.
	///
	/// This type is being generated by `construct_runtime!`.
	type PalletInfo = PalletInfo;
	/// What to do if a new account is created.
	type OnNewAccount = ();
	/// What to do if an account is fully reaped from the system.
	type OnKilledAccount = ();
	/// The data to be stored in an account.
	type AccountData = pallet_balances::AccountData<Balance>;
	/// Weight information for the extrinsics of this pallet.
	type SystemWeightInfo = ();
	/// This is used as an identifier of the chain. 42 is the generic substrate prefix.
	type SS58Prefix = SS58Prefix;
	/// The set code logic, just the default since we're not a parachain.
	type OnSetCode = ();
}

parameter_types! {
	pub const MaxAuthorities: u32 = 100;
}

impl pallet_aura::Config for Runtime {
	type AuthorityId = AuraId;
	type DisabledValidators = ();
	type MaxAuthorities = MaxAuthorities;
}

impl pallet_grandpa::Config for Runtime {
	type Event = Event;
	type Call = Call;

	type KeyOwnerProofSystem = ();

	type KeyOwnerProof =
		<Self::KeyOwnerProofSystem as KeyOwnerProofSystem<(KeyTypeId, GrandpaId)>>::Proof;

	type KeyOwnerIdentification = <Self::KeyOwnerProofSystem as KeyOwnerProofSystem<(
		KeyTypeId,
		GrandpaId,
	)>>::IdentificationTuple;

	type HandleEquivocation = ();

	type WeightInfo = ();
	type MaxAuthorities = MaxAuthorities;
}

parameter_types! {
	pub const MinimumPeriod: u64 = SLOT_DURATION / 2;
}

impl pallet_timestamp::Config for Runtime {
	/// A timestamp: milliseconds since the unix epoch.
	type Moment = u64;
	type MinimumPeriod = MinimumPeriod;
	type WeightInfo = ();
	#[cfg(feature = "aura")]
	type OnTimestampSet = Aura;
	#[cfg(feature = "manual-seal")]
	type OnTimestampSet = ();
}

parameter_types! {
	pub const ExistentialDeposit: u128 = 500;
	// For weight estimation, we assume that the most locks on an individual account will be 50.
	// This number may need to be adjusted in the future if this assumption no longer holds true.
	pub const MaxLocks: u32 = 50;
}

impl pallet_balances::Config for Runtime {
	type MaxLocks = MaxLocks;
	type MaxReserves = ();
	type ReserveIdentifier = [u8; 8];
	/// The type for recording an account's balance.
	type Balance = Balance;
	/// The ubiquitous event type.
	type Event = Event;
	type DustRemoval = ();
	type ExistentialDeposit = ExistentialDeposit;
	type AccountStore = System;
	type WeightInfo = ();
}

parameter_types! {
	pub const TransactionByteFee: Balance = 1;
}

impl pallet_transaction_payment::Config for Runtime {
	type OnChargeTransaction = CurrencyAdapter<Balances, ()>;
	type TransactionByteFee = TransactionByteFee;
	type WeightToFee = IdentityFee<Balance>;
	type FeeMultiplierUpdate = ();
}

impl pallet_sudo::Config for Runtime {
	type Event = Event;
	type Call = Call;
}

pub struct FindAuthorTruncated<F>(PhantomData<F>);
impl<F: FindAuthor<u32>> FindAuthor<H160> for FindAuthorTruncated<F> {
	fn find_author<'a, I>(digests: I) -> Option<H160>
	where
		I: 'a + IntoIterator<Item = (ConsensusEngineId, &'a [u8])>,
	{
		if let Some(author_index) = F::find_author(digests) {
			let authority_id = Aura::authorities()[author_index as usize].clone();
			return Some(H160::from_slice(&authority_id.to_raw_vec()[4..24]));
		}
		None
	}
}

parameter_types! {
	pub const ChainId: u64 = 42;
	pub BlockGasLimit: U256 = U256::from(u32::max_value());
}

impl pallet_evm::Config for Runtime {
	type FeeCalculator = pallet_dynamic_fee::Module<Self>;
	type GasWeightMapping = ();
	type BlockHashMapping = pallet_ethereum::EthereumBlockHashMapping<Self>;
	type CallOrigin = EnsureAddressTruncated;
	type WithdrawOrigin = EnsureAddressTruncated;
	type AddressMapping = HashedAddressMapping<BlakeTwo256>;
	type Currency = Balances;
	type Event = Event;
	type Runner = pallet_evm::runner::stack::Runner<Self>;
	type Precompiles = (
		pallet_evm_precompile_simple::ECRecover,
		pallet_evm_precompile_simple::Sha256,
		pallet_evm_precompile_simple::Ripemd160,
		pallet_evm_precompile_simple::Identity,
		pallet_evm_precompile_modexp::Modexp,
		pallet_evm_precompile_simple::ECRecoverPublicKey,
		pallet_evm_precompile_sha3fips::Sha3FIPS256,
		pallet_evm_precompile_sha3fips::Sha3FIPS512,
	);
	type ChainId = ChainId;
	type BlockGasLimit = BlockGasLimit;
	type OnChargeTransaction = ();
	type FindAuthor = FindAuthorTruncated<Aura>;
}

impl pallet_ethereum::Config for Runtime {
	type Event = Event;
	type StateRoot = pallet_ethereum::IntermediateStateRoot;
}

frame_support::parameter_types! {
	pub BoundDivision: U256 = U256::from(1024);
}

impl pallet_dynamic_fee::Config for Runtime {
	type MinGasPriceBoundDivisor = BoundDivision;
}

impl pallet_randomness_collective_flip::Config for Runtime {}

// Create the runtime by composing the FRAME pallets that were previously configured.
construct_runtime!(
	pub enum Runtime where
		Block = Block,
		NodeBlock = opaque::Block,
		UncheckedExtrinsic = UncheckedExtrinsic
	{
		System: frame_system::{Pallet, Call, Config, Storage, Event<T>},
		RandomnessCollectiveFlip: pallet_randomness_collective_flip::{Pallet, Storage},
		Timestamp: pallet_timestamp::{Pallet, Call, Storage, Inherent},
		Aura: pallet_aura::{Pallet, Config<T>},
		Grandpa: pallet_grandpa::{Pallet, Call, Storage, Config, Event},
		Balances: pallet_balances::{Pallet, Call, Storage, Config<T>, Event<T>},
		TransactionPayment: pallet_transaction_payment::{Pallet, Storage},
		Sudo: pallet_sudo::{Pallet, Call, Config<T>, Storage, Event<T>},
		Ethereum: pallet_ethereum::{Pallet, Call, Storage, Event, Config, Origin},
		EVM: pallet_evm::{Pallet, Config, Call, Storage, Event<T>},
		DynamicFee: pallet_dynamic_fee::{Pallet, Call, Storage, Config, Inherent},
	}
);

pub struct TransactionConverter;

impl fp_rpc::ConvertTransaction<UncheckedExtrinsic> for TransactionConverter {
	fn convert_transaction(&self, transaction: pallet_ethereum::Transaction) -> UncheckedExtrinsic {
		UncheckedExtrinsic::new_unsigned(
			pallet_ethereum::Call::<Runtime>::transact { transaction }.into(),
		)
	}
}

impl fp_rpc::ConvertTransaction<opaque::UncheckedExtrinsic> for TransactionConverter {
	fn convert_transaction(
		&self,
		transaction: pallet_ethereum::Transaction,
	) -> opaque::UncheckedExtrinsic {
		let extrinsic = UncheckedExtrinsic::new_unsigned(
			pallet_ethereum::Call::<Runtime>::transact { transaction }.into(),
		);
		let encoded = extrinsic.encode();
		opaque::UncheckedExtrinsic::decode(&mut &encoded[..])
			.expect("Encoded extrinsic is always valid")
	}
}

/// The address format for describing accounts.
pub type Address = sp_runtime::MultiAddress<AccountId, ()>;
/// Block header type as expected by this runtime.
pub type Header = generic::Header<BlockNumber, BlakeTwo256>;
/// Block type as expected by this runtime.
pub type Block = generic::Block<Header, UncheckedExtrinsic>;
/// A Block signed with a Justification
pub type SignedBlock = generic::SignedBlock<Block>;
/// BlockId type as expected by this runtime.
pub type BlockId = generic::BlockId<Block>;
/// The SignedExtension to the basic transaction logic.
pub type SignedExtra = (
	frame_system::CheckSpecVersion<Runtime>,
	frame_system::CheckTxVersion<Runtime>,
	frame_system::CheckGenesis<Runtime>,
	frame_system::CheckEra<Runtime>,
	frame_system::CheckNonce<Runtime>,
	frame_system::CheckWeight<Runtime>,
	pallet_transaction_payment::ChargeTransactionPayment<Runtime>,
);
/// Unchecked extrinsic type as expected by this runtime.
pub type UncheckedExtrinsic =
	fp_self_contained::UncheckedExtrinsic<Address, Call, Signature, SignedExtra>;
/// Extrinsic type that has already been checked.
pub type CheckedExtrinsic = fp_self_contained::CheckedExtrinsic<AccountId, Call, SignedExtra, H160>;
/// Executive: handles dispatch to the various modules.
pub type Executive = frame_executive::Executive<
	Runtime,
	Block,
	frame_system::ChainContext<Runtime>,
	Runtime,
	AllPallets,
>;

impl fp_self_contained::SelfContainedCall for Call {
	type SignedInfo = H160;

	fn is_self_contained(&self) -> bool {
		match self {
			Call::Ethereum(call) => call.is_self_contained(),
			_ => false,
		}
	}

	fn check_self_contained(&self) -> Option<Result<Self::SignedInfo, TransactionValidityError>> {
		match self {
			Call::Ethereum(call) => call.check_self_contained(),
			_ => None,
		}
	}

	fn validate_self_contained(&self, info: &Self::SignedInfo) -> Option<TransactionValidity> {
		match self {
			Call::Ethereum(call) => call.validate_self_contained(info),
			_ => None,
		}
	}

	fn apply_self_contained(
		self,
		info: Self::SignedInfo,
	) -> Option<sp_runtime::DispatchResultWithInfo<PostDispatchInfoOf<Self>>> {
		match self {
			call @ Call::Ethereum(pallet_ethereum::Call::transact(_)) => Some(call.dispatch(
				Origin::from(pallet_ethereum::RawOrigin::EthereumTransaction(info)),
			)),
			_ => None,
		}
	}
}

impl_runtime_apis! {
	impl sp_api::Core<Block> for Runtime {
		fn version() -> RuntimeVersion {
			VERSION
		}

		fn execute_block(block: Block) {
			Executive::execute_block(block)
		}

		fn initialize_block(header: &<Block as BlockT>::Header) {
			Executive::initialize_block(header)
		}
	}

	impl sp_api::Metadata<Block> for Runtime {
		fn metadata() -> OpaqueMetadata {
			OpaqueMetadata::new(Runtime::metadata().into())
		}
	}

	impl sp_block_builder::BlockBuilder<Block> for Runtime {
		fn apply_extrinsic(extrinsic: <Block as BlockT>::Extrinsic) -> ApplyExtrinsicResult {
			Executive::apply_extrinsic(extrinsic)
		}

		fn finalize_block() -> <Block as BlockT>::Header {
			Executive::finalize_block()
		}

		fn inherent_extrinsics(data: sp_inherents::InherentData) -> Vec<<Block as BlockT>::Extrinsic> {
			data.create_extrinsics()
		}

		fn check_inherents(
			block: Block,
			data: sp_inherents::InherentData,
		) -> sp_inherents::CheckInherentsResult {
			data.check_extrinsics(&block)
		}
	}

	impl sp_transaction_pool::runtime_api::TaggedTransactionQueue<Block> for Runtime {
		fn validate_transaction(
			source: TransactionSource,
			tx: <Block as BlockT>::Extrinsic,
			block_hash: <Block as BlockT>::Hash,
		) -> TransactionValidity {
			Executive::validate_transaction(source, tx, block_hash)
		}
	}

	impl sp_offchain::OffchainWorkerApi<Block> for Runtime {
		fn offchain_worker(header: &<Block as BlockT>::Header) {
			Executive::offchain_worker(header)
		}
	}

	impl sp_consensus_aura::AuraApi<Block, AuraId> for Runtime {
		fn slot_duration() -> sp_consensus_aura::SlotDuration {
			sp_consensus_aura::SlotDuration::from_millis(Aura::slot_duration())
		}

		fn authorities() -> Vec<AuraId> {
			Aura::authorities().to_vec()
		}
	}

	impl frame_system_rpc_runtime_api::AccountNonceApi<Block, AccountId, Index> for Runtime {
		fn account_nonce(account: AccountId) -> Index {
			System::account_nonce(account)
		}
	}

	impl fp_rpc::EthereumRuntimeRPCApi<Block> for Runtime {
		fn chain_id() -> u64 {
			<Runtime as pallet_evm::Config>::ChainId::get()
		}

		fn account_basic(address: H160) -> EVMAccount {
			EVM::account_basic(&address)
		}

		fn gas_price() -> U256 {
			<Runtime as pallet_evm::Config>::FeeCalculator::min_gas_price()
		}

		fn account_code_at(address: H160) -> Vec<u8> {
			EVM::account_codes(address)
		}

		fn author() -> H160 {
			<pallet_evm::Pallet<Runtime>>::find_author()
		}

		fn storage_at(address: H160, index: U256) -> H256 {
			let mut tmp = [0u8; 32];
			index.to_big_endian(&mut tmp);
			EVM::account_storages(address, H256::from_slice(&tmp[..]))
		}

		fn call(
			from: H160,
			to: H160,
			data: Vec<u8>,
			value: U256,
			gas_limit: U256,
			gas_price: Option<U256>,
			nonce: Option<U256>,
			estimate: bool,
		) -> Result<pallet_evm::CallInfo, sp_runtime::DispatchError> {
			let config = if estimate {
				let mut config = <Runtime as pallet_evm::Config>::config().clone();
				config.estimate = true;
				Some(config)
			} else {
				None
			};

			<Runtime as pallet_evm::Config>::Runner::call(
				from,
				to,
				data,
				value,
				gas_limit.low_u64(),
				gas_price,
				nonce,
				config.as_ref().unwrap_or(<Runtime as pallet_evm::Config>::config()),
			).map_err(|err| err.into())
		}

		fn create(
			from: H160,
			data: Vec<u8>,
			value: U256,
			gas_limit: U256,
			gas_price: Option<U256>,
			nonce: Option<U256>,
			estimate: bool,
		) -> Result<pallet_evm::CreateInfo, sp_runtime::DispatchError> {
			let config = if estimate {
				let mut config = <Runtime as pallet_evm::Config>::config().clone();
				config.estimate = true;
				Some(config)
			} else {
				None
			};

			<Runtime as pallet_evm::Config>::Runner::create(
				from,
				data,
				value,
				gas_limit.low_u64(),
				gas_price,
				nonce,
				config.as_ref().unwrap_or(<Runtime as pallet_evm::Config>::config()),
			).map_err(|err| err.into())
		}

		fn current_transaction_statuses() -> Option<Vec<TransactionStatus>> {
			Ethereum::current_transaction_statuses()
		}

		fn current_block() -> Option<pallet_ethereum::Block> {
			Ethereum::current_block()
		}

		fn current_receipts() -> Option<Vec<pallet_ethereum::Receipt>> {
			Ethereum::current_receipts()
		}

		fn current_all() -> (
			Option<pallet_ethereum::Block>,
			Option<Vec<pallet_ethereum::Receipt>>,
			Option<Vec<TransactionStatus>>
		) {
			(
				Ethereum::current_block(),
				Ethereum::current_receipts(),
				Ethereum::current_transaction_statuses()
			)
		}

		fn extrinsic_filter(
			xts: Vec<<Block as BlockT>::Extrinsic>,
		) -> Vec<EthereumTransaction> {
<<<<<<< HEAD
			xts.into_iter().filter_map(|xt| match xt.function {
				Call::Ethereum(transact{transaction}) => Some(transaction),
=======
			xts.into_iter().filter_map(|xt| match xt.0.function {
				Call::Ethereum(transact(t)) => Some(t),
>>>>>>> 5d45dda1
				_ => None
			}).collect::<Vec<EthereumTransaction>>()
		}
	}

	impl pallet_transaction_payment_rpc_runtime_api::TransactionPaymentApi<
		Block,
		Balance,
	> for Runtime {
		fn query_info(
			uxt: <Block as BlockT>::Extrinsic,
			len: u32
		) -> pallet_transaction_payment_rpc_runtime_api::RuntimeDispatchInfo<Balance> {
			TransactionPayment::query_info(uxt, len)
		}

		fn query_fee_details(
			uxt: <Block as BlockT>::Extrinsic,
			len: u32,
		) -> pallet_transaction_payment::FeeDetails<Balance> {
			TransactionPayment::query_fee_details(uxt, len)
		}
	}

	impl sp_session::SessionKeys<Block> for Runtime {
		fn generate_session_keys(seed: Option<Vec<u8>>) -> Vec<u8> {
			opaque::SessionKeys::generate(seed)
		}

		fn decode_session_keys(
			encoded: Vec<u8>,
		) -> Option<Vec<(Vec<u8>, KeyTypeId)>> {
			opaque::SessionKeys::decode_into_raw_public_keys(&encoded)
		}
	}

	impl fg_primitives::GrandpaApi<Block> for Runtime {
		fn grandpa_authorities() -> GrandpaAuthorityList {
			Grandpa::grandpa_authorities()
		}

		fn current_set_id() -> fg_primitives::SetId {
			Grandpa::current_set_id()
		}

		fn submit_report_equivocation_unsigned_extrinsic(
			_equivocation_proof: fg_primitives::EquivocationProof<
				<Block as BlockT>::Hash,
				NumberFor<Block>,
			>,
			_key_owner_proof: fg_primitives::OpaqueKeyOwnershipProof,
		) -> Option<()> {
			None
		}

		fn generate_key_ownership_proof(
			_set_id: fg_primitives::SetId,
			_authority_id: GrandpaId,
		) -> Option<fg_primitives::OpaqueKeyOwnershipProof> {
			// NOTE: this is the only implementation possible since we've
			// defined our key owner proof type as a bottom type (i.e. a type
			// with no values).
			None
		}
	}

	#[cfg(feature = "runtime-benchmarks")]
	impl frame_benchmarking::Benchmark<Block> for Runtime {
		fn dispatch_benchmark(
			config: frame_benchmarking::BenchmarkConfig
		) -> Result<Vec<frame_benchmarking::BenchmarkBatch>, sp_runtime::RuntimeString> {
			use frame_benchmarking::{Benchmarking, BenchmarkBatch, add_benchmark, TrackedStorageKey};
			use pallet_evm::Module as PalletEvmBench;
			impl frame_system_benchmarking::Config for Runtime {}

			let whitelist: Vec<TrackedStorageKey> = vec![];

			let mut batches = Vec::<BenchmarkBatch>::new();
			let params = (&config, &whitelist);

			add_benchmark!(params, batches, pallet_evm, PalletEvmBench::<Runtime>);

			if batches.is_empty() { return Err("Benchmark not found for this pallet.".into()) }
			Ok(batches)
		}
	}
}<|MERGE_RESOLUTION|>--- conflicted
+++ resolved
@@ -446,7 +446,7 @@
 		info: Self::SignedInfo,
 	) -> Option<sp_runtime::DispatchResultWithInfo<PostDispatchInfoOf<Self>>> {
 		match self {
-			call @ Call::Ethereum(pallet_ethereum::Call::transact(_)) => Some(call.dispatch(
+			call @ Call::Ethereum(pallet_ethereum::Call::transact { .. }) => Some(call.dispatch(
 				Origin::from(pallet_ethereum::RawOrigin::EthereumTransaction(info)),
 			)),
 			_ => None,
@@ -640,13 +640,8 @@
 		fn extrinsic_filter(
 			xts: Vec<<Block as BlockT>::Extrinsic>,
 		) -> Vec<EthereumTransaction> {
-<<<<<<< HEAD
-			xts.into_iter().filter_map(|xt| match xt.function {
+			xts.into_iter().filter_map(|xt| match xt.0.function {
 				Call::Ethereum(transact{transaction}) => Some(transaction),
-=======
-			xts.into_iter().filter_map(|xt| match xt.0.function {
-				Call::Ethereum(transact(t)) => Some(t),
->>>>>>> 5d45dda1
 				_ => None
 			}).collect::<Vec<EthereumTransaction>>()
 		}
