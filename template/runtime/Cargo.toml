--- conflicted
+++ resolved
@@ -14,7 +14,6 @@
 codec = { package = "parity-scale-codec", version = "1.3.0", default-features = false, features = ["derive"] }
 serde = { version = "1.0.101", optional = true, features = ["derive"] }
 
-<<<<<<< HEAD
 frame-ethereum = { version = "0.1.0", default-features = false, package = "pallet-ethereum", path = "../../frame/ethereum" }
 frame-evm = { default-features = false, package = "pallet-evm", git = "https://github.com/purestake/substrate", branch = "tgmichel-rococo-branch" }
 frame-executive = { default-features = false, git = "https://github.com/paritytech/substrate.git", branch = "rococo-branch" }
@@ -30,23 +29,6 @@
 pallet-timestamp = { default-features = false, package = "pallet-timestamp", git = "https://github.com/paritytech/substrate.git", branch = "rococo-branch" }
 pallet-transaction-payment = { default-features = false, package = "pallet-transaction-payment", git = "https://github.com/paritytech/substrate.git", branch = "rococo-branch" }
 pallet-transaction-payment-rpc-runtime-api = { default-features = false, git = "https://github.com/paritytech/substrate.git", branch = "rococo-branch" }
-=======
-frame-executive = { version = "2.0.0-dev", default-features = false, git = "https://github.com/paritytech/substrate.git", branch = "frontier" }
-frame-support = { version = "2.0.0-dev", default-features = false, git = "https://github.com/paritytech/substrate.git", branch = "frontier" }
-frame-system = { version = "2.0.0-dev", default-features = false, package = "frame-system", git = "https://github.com/paritytech/substrate.git", branch = "frontier" }
-frame-system-rpc-runtime-api = { version = "2.0.0-dev", default-features = false, git = "https://github.com/paritytech/substrate.git", branch = "frontier" }
-
-pallet-ethereum = { version = "0.1.0", default-features = false, path = "../../frame/ethereum" }
-pallet-evm = { version = "2.0.0-dev", default-features = false, git = "https://github.com/paritytech/substrate.git", branch = "frontier" }
-pallet-aura = { version = "2.0.0-dev", default-features = false, git = "https://github.com/paritytech/substrate.git", branch = "frontier" }
-pallet-balances = { version = "2.0.0-dev", default-features = false, git = "https://github.com/paritytech/substrate.git", branch = "frontier" }
-pallet-grandpa = { version = "2.0.0-dev", default-features = false, git = "https://github.com/paritytech/substrate.git", branch = "frontier" }
-pallet-randomness-collective-flip = { version = "2.0.0-dev", default-features = false, git = "https://github.com/paritytech/substrate.git", branch = "frontier" }
-pallet-sudo = { version = "2.0.0-dev", default-features = false, git = "https://github.com/paritytech/substrate.git", branch = "frontier" }
-pallet-timestamp = { version = "2.0.0-dev", default-features = false, git = "https://github.com/paritytech/substrate.git", branch = "frontier" }
-pallet-transaction-payment = { version = "2.0.0-dev", default-features = false, git = "https://github.com/paritytech/substrate.git", branch = "frontier" }
-pallet-transaction-payment-rpc-runtime-api = { version = "2.0.0-dev", default-features = false, git = "https://github.com/paritytech/substrate.git", branch = "frontier" }
->>>>>>> 95aa3932
 
 sp-api = { default-features = false, git = "https://github.com/paritytech/substrate.git", branch = "rococo-branch" }
 sp-block-builder = { default-features = false, git = "https://github.com/paritytech/substrate.git", branch = "rococo-branch"}
@@ -64,11 +46,7 @@
 frontier-rpc-primitives = { default-features = false, path = "../../rpc/primitives" }
 
 [build-dependencies]
-<<<<<<< HEAD
 wasm-builder-runner = { version = "1.0.5", package = "substrate-wasm-builder-runner", git = "https://github.com/paritytech/substrate.git", branch = "rococo-branch" }
-=======
-wasm-builder-runner = { package = "substrate-wasm-builder-runner", git = "https://github.com/paritytech/substrate.git", branch = "frontier" }
->>>>>>> 95aa3932
 
 [features]
 default = ["std"]
