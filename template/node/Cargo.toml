--- conflicted
+++ resolved
@@ -20,41 +20,6 @@
 futures = "0.3"
 log = "0.4.8"
 
-<<<<<<< HEAD
-sp-api = { git = "https://github.com/paritytech/substrate.git", branch = "frontier" }
-sp-blockchain = { git = "https://github.com/paritytech/substrate.git", branch = "frontier" }
-sc-rpc-api = { git = "https://github.com/paritytech/substrate.git", branch = "frontier" }
-sc-rpc = { git = "https://github.com/paritytech/substrate.git", branch = "frontier" }
-substrate-frame-rpc-system = { git = "https://github.com/paritytech/substrate.git", branch = "frontier" }
-pallet-transaction-payment-rpc = { git = "https://github.com/paritytech/substrate.git", branch = "frontier" }
-sc-cli = { git = "https://github.com/paritytech/substrate.git", branch = "frontier" }
-sp-core = { git = "https://github.com/paritytech/substrate.git", branch = "frontier" }
-sc-executor = { git = "https://github.com/paritytech/substrate.git", branch = "frontier" }
-sc-service = { git = "https://github.com/paritytech/substrate.git", branch = "frontier" }
-sp-inherents = { git = "https://github.com/paritytech/substrate.git", branch = "frontier" }
-sc-transaction-pool = { git = "https://github.com/paritytech/substrate.git", branch = "frontier" }
-sp-transaction-pool = { git = "https://github.com/paritytech/substrate.git", branch = "frontier" }
-sc-network = { git = "https://github.com/paritytech/substrate.git", branch = "frontier" }
-sc-consensus-aura = { git = "https://github.com/paritytech/substrate.git", branch = "frontier" }
-sp-consensus-aura = { git = "https://github.com/paritytech/substrate.git", branch = "frontier" }
-sc-consensus-manual-seal = { git = "https://github.com/paritytech/substrate.git", branch = "frontier" }
-sp-consensus = { git = "https://github.com/paritytech/substrate.git", branch = "frontier" }
-sc-consensus = { git = "https://github.com/paritytech/substrate.git", branch = "frontier" }
-sp-timestamp = { git = "https://github.com/paritytech/substrate.git", branch = "frontier" }
-pallet-evm = { path = "../../frame/evm" }
-pallet-ethereum = { path = "../../frame/ethereum" }
-pallet-dynamic-fee = { path = "../../frame/dynamic-fee" }
-pallet-base-fee = { path = "../../frame/base-fee" }
-sc-finality-grandpa = { git = "https://github.com/paritytech/substrate.git", branch = "frontier" }
-sp-finality-grandpa = { git = "https://github.com/paritytech/substrate.git", branch = "frontier" }
-sc-client-api = { git = "https://github.com/paritytech/substrate.git", branch = "frontier" }
-sp-runtime = { git = "https://github.com/paritytech/substrate.git", branch = "frontier" }
-sc-basic-authorship = { git = "https://github.com/paritytech/substrate.git", branch = "frontier" }
-sp-block-builder = { git = "https://github.com/paritytech/substrate.git", branch = "frontier" }
-sc-telemetry = { git = "https://github.com/paritytech/substrate.git", branch = "frontier" }
-frame-benchmarking-cli = { git = "https://github.com/paritytech/substrate", branch = "frontier" }
-frame-benchmarking = { git = "https://github.com/paritytech/substrate", branch = "frontier" }
-=======
 sc-cli = { git = "https://github.com/paritytech/substrate", features = ["wasmtime"] }
 sp-core = { git = "https://github.com/paritytech/substrate" }
 sc-executor = { git = "https://github.com/paritytech/substrate", features = ["wasmtime"] }
@@ -90,7 +55,6 @@
 # These dependencies are used for runtime benchmarking
 frame-benchmarking = { git = "https://github.com/paritytech/substrate" }
 frame-benchmarking-cli = { git = "https://github.com/paritytech/substrate" }
->>>>>>> e21bd5ae
 
 fc-consensus = { path = "../../client/consensus" }
 fp-consensus = { path = "../../primitives/consensus" }
