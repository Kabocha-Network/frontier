--- conflicted
+++ resolved
@@ -16,11 +16,7 @@
 sp-core = { version = "3.0.0", git = "https://github.com/paritytech/substrate.git", branch = "polkadot-v0.9.8", default-features = false }
 sp-std = { version = "3.0.0", git = "https://github.com/paritytech/substrate.git", branch = "polkadot-v0.9.8", default-features = false }
 serde = { version = "1.0.101", optional = true, features = ["derive"] }
-<<<<<<< HEAD
-codec = { package = "parity-scale-codec", version = "2.1.0", default-features = false }
-=======
 codec = { package = "parity-scale-codec", version = "2.0.0", default-features = false }
->>>>>>> 2bf92778
 evm = { version = "0.27.0", default-features = false, features = ["with-codec"] }
 impl-trait-for-tuples = "0.1"
 
