[package]
name = "fp-storage"
version = "2.0.0-dev"
authors = ["Parity Technologies <admin@parity.io"]
edition = "2018"
description = "Storage primitives for Ethereum RPC (web3) compatibility layer for Substrate."
license = "Apache-2.0"

<<<<<<< HEAD
[dependencies]
sp-core = { version = "3.0.0", default-features = false, git = "https://github.com/paritytech/substrate.git", branch = "polkadot-v0.9.8" }
sp-api = { version = "3.0.0", default-features = false, git = "https://github.com/paritytech/substrate.git", branch = "polkadot-v0.9.8" }
fp-evm = { version = "1.0.1-dev", default-features = false, path = "../../primitives/evm" }
ethereum = { version = "0.7.1", default-features = false, features = ["with-codec"] }
ethereum-types = { version = "0.11", default-features = false }
codec = { package = "parity-scale-codec", version = "2.1.0", default-features = false }
sp-runtime = { version = "3.0.0", default-features = false, git = "https://github.com/paritytech/substrate.git", branch = "polkadot-v0.9.8" }
sp-std = { version = "3.0.0", default-features = false, git = "https://github.com/paritytech/substrate.git", branch = "polkadot-v0.9.8" }

=======
>>>>>>> 2bf92778
[features]
default = ["std"]
std = []<|MERGE_RESOLUTION|>--- conflicted
+++ resolved
@@ -6,19 +6,6 @@
 description = "Storage primitives for Ethereum RPC (web3) compatibility layer for Substrate."
 license = "Apache-2.0"
 
-<<<<<<< HEAD
-[dependencies]
-sp-core = { version = "3.0.0", default-features = false, git = "https://github.com/paritytech/substrate.git", branch = "polkadot-v0.9.8" }
-sp-api = { version = "3.0.0", default-features = false, git = "https://github.com/paritytech/substrate.git", branch = "polkadot-v0.9.8" }
-fp-evm = { version = "1.0.1-dev", default-features = false, path = "../../primitives/evm" }
-ethereum = { version = "0.7.1", default-features = false, features = ["with-codec"] }
-ethereum-types = { version = "0.11", default-features = false }
-codec = { package = "parity-scale-codec", version = "2.1.0", default-features = false }
-sp-runtime = { version = "3.0.0", default-features = false, git = "https://github.com/paritytech/substrate.git", branch = "polkadot-v0.9.8" }
-sp-std = { version = "3.0.0", default-features = false, git = "https://github.com/paritytech/substrate.git", branch = "polkadot-v0.9.8" }
-
-=======
->>>>>>> 2bf92778
 [features]
 default = ["std"]
 std = []