--- conflicted
+++ resolved
@@ -71,13 +71,7 @@
 		let mut transaction_hashes = Vec::new();
 
 		for t in &block.transactions {
-<<<<<<< HEAD
-			let transaction_hash = H256::from_slice(
-				Keccak256::digest(&t.serialize()).as_slice()
-			);
-=======
 			let transaction_hash = H256::from_slice(Keccak256::digest(&rlp::encode(t)).as_slice());
->>>>>>> e21bd5ae
 			transaction_hashes.push(transaction_hash);
 		}
 
