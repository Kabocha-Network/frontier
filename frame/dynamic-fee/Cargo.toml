[package]
name = "pallet-dynamic-fee"
version = "3.0.0-dev"
authors = ["Parity Technologies <admin@parity.io>"]
edition = "2018"
description = "Dynamic fee handling for EVM."
license = "Apache-2.0"

[dependencies]
<<<<<<< HEAD
pallet-evm = { path = "../evm", version = "3.0.1-dev", default-features = false }
codec = { package = "parity-scale-codec", version = "2.1.0", default-features = false }
=======
pallet-evm = { path = "../evm", version = "5.0.0-dev", default-features = false }
codec = { package = "parity-scale-codec", version = "2.0.0", default-features = false }
>>>>>>> 2bf92778
serde = { version = "1.0.101", optional = true }
sp-std = { version = "3.0.0", default-features = false, git = "https://github.com/paritytech/substrate.git", branch = "polkadot-v0.9.8" }
sp-core = { version = "3.0.0", default-features = false, git = "https://github.com/paritytech/substrate.git", branch = "polkadot-v0.9.8" }
sp-runtime = { version = "3.0.0", default-features = false, git = "https://github.com/paritytech/substrate.git", branch = "polkadot-v0.9.8" }
sp-inherents = { version = "3.0.0", default-features = false, git = "https://github.com/paritytech/substrate.git", branch = "polkadot-v0.9.8" }
frame-system = { version = "3.0.0", default-features = false, git = "https://github.com/paritytech/substrate.git", branch = "polkadot-v0.9.8" }
frame-support = { version = "3.0.0", default-features = false, git = "https://github.com/paritytech/substrate.git", branch = "polkadot-v0.9.8" }

[dev-dependencies]
pallet-timestamp = { version = "3.0.0", default-features = false, git = "https://github.com/paritytech/substrate.git", branch = "frontier" }
sp-io = { version = "3.0.0", default-features = false, git = "https://github.com/paritytech/substrate.git", branch = "frontier" }

[features]
default = ["std"]
std = [
	"codec/std",
	"serde",
	"sp-std/std",
	"sp-core/std",
	"sp-runtime/std",
	"sp-inherents/std",
	"frame-system/std",
	"frame-support/std",
	"pallet-evm/std",
]<|MERGE_RESOLUTION|>--- conflicted
+++ resolved
@@ -7,13 +7,8 @@
 license = "Apache-2.0"
 
 [dependencies]
-<<<<<<< HEAD
-pallet-evm = { path = "../evm", version = "3.0.1-dev", default-features = false }
-codec = { package = "parity-scale-codec", version = "2.1.0", default-features = false }
-=======
 pallet-evm = { path = "../evm", version = "5.0.0-dev", default-features = false }
 codec = { package = "parity-scale-codec", version = "2.0.0", default-features = false }
->>>>>>> 2bf92778
 serde = { version = "1.0.101", optional = true }
 sp-std = { version = "3.0.0", default-features = false, git = "https://github.com/paritytech/substrate.git", branch = "polkadot-v0.9.8" }
 sp-core = { version = "3.0.0", default-features = false, git = "https://github.com/paritytech/substrate.git", branch = "polkadot-v0.9.8" }
@@ -23,8 +18,8 @@
 frame-support = { version = "3.0.0", default-features = false, git = "https://github.com/paritytech/substrate.git", branch = "polkadot-v0.9.8" }
 
 [dev-dependencies]
-pallet-timestamp = { version = "3.0.0", default-features = false, git = "https://github.com/paritytech/substrate.git", branch = "frontier" }
-sp-io = { version = "3.0.0", default-features = false, git = "https://github.com/paritytech/substrate.git", branch = "frontier" }
+pallet-timestamp = { version = "3.0.0", default-features = false, git = "https://github.com/paritytech/substrate.git", branch = "polkadot-v0.9.8" }
+sp-io = { version = "3.0.0", default-features = false, git = "https://github.com/paritytech/substrate.git", branch = "polkadot-v0.9.8" }
 
 [features]
 default = ["std"]
