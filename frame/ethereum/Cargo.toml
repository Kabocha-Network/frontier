--- conflicted
+++ resolved
@@ -27,13 +27,9 @@
 sha3 = { version = "0.8", default-features = false }
 fp-consensus = { version = "2.0.0-dev", path = "../../primitives/consensus", default-features = false }
 fp-rpc = { version = "3.0.0-dev", path = "../../primitives/rpc", default-features = false }
-<<<<<<< HEAD
 fp-storage = { version = "2.0.0", path = "../../primitives/storage", default-features = false}
 scale-info = { version = "1.0.0", default-features = false, features = ["derive"] }
-=======
-fp-storage = { version = "2.0.0", path = "../../primitives/storage", default-features = false }
 fp-self-contained = { version = "1.0.0-dev", path = "../../primitives/self-contained", default-features = false }
->>>>>>> 5d45dda1
 
 [dev-dependencies]
 sp-core = { version = "4.0.0-dev", git = "https://github.com/paritytech/substrate" }
@@ -62,9 +58,6 @@
 	"fp-rpc/std",
 	"fp-storage/std",
 	"evm/std",
-<<<<<<< HEAD
 	"scale-info/std",
-=======
 	"fp-self-contained/std",
->>>>>>> 5d45dda1
 ]