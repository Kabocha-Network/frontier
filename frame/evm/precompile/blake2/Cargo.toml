[package]
name = "pallet-evm-precompile-blake2"
version = "1.1.0-dev"
authors = ["Parity Technologies <admin@parity.io>"]
edition = "2018"
license = "Apache-2.0"
homepage = "https://substrate.dev"
<<<<<<< HEAD
repository = "https://github.com/purestake/substrate/"
description = "BLAKE2 precompiles for EVM pallet."

[dependencies]
sp-core = { version = "3.0.0", default-features = false, git = "https://github.com/paritytech/substrate.git", branch = "rococo-v1" }
sp-io = { version = "3.0.0", default-features = false, git = "https://github.com/paritytech/substrate.git", branch = "rococo-v1" }
fp-evm = { version = "0.8.0", default-features = false, path = "../../../../primitives/evm" }
evm = { version = "0.26.0", default-features = false, features = ["with-codec"] }
=======
repository = "https://github.com/paritytech/frontier/"
description = "BLAKE2 precompiles for EVM pallet."

[dependencies]
sp-core = { version = "3.0.0", default-features = false, git = "https://github.com/paritytech/substrate.git", branch = "frontier" }
sp-io = { version = "3.0.0", default-features = false, git = "https://github.com/paritytech/substrate.git", branch = "frontier" }
fp-evm = { version = "1.0.1-dev", default-features = false, path = "../../../../primitives/evm" }
evm = { version = "0.25.0", default-features = false, features = ["with-codec"] }
>>>>>>> 961e992f

[dev-dependencies]
pallet-evm-test-vector-support = { version = "1.0.0-dev", path = "../../test-vector-support" }

[features]
default = ["std"]
std = [
	"sp-core/std",
	"sp-io/std",
	"fp-evm/std",
	"evm/std",
]<|MERGE_RESOLUTION|>--- conflicted
+++ resolved
@@ -5,25 +5,14 @@
 edition = "2018"
 license = "Apache-2.0"
 homepage = "https://substrate.dev"
-<<<<<<< HEAD
 repository = "https://github.com/purestake/substrate/"
 description = "BLAKE2 precompiles for EVM pallet."
 
 [dependencies]
 sp-core = { version = "3.0.0", default-features = false, git = "https://github.com/paritytech/substrate.git", branch = "rococo-v1" }
 sp-io = { version = "3.0.0", default-features = false, git = "https://github.com/paritytech/substrate.git", branch = "rococo-v1" }
-fp-evm = { version = "0.8.0", default-features = false, path = "../../../../primitives/evm" }
+fp-evm = { version = "1.0.1-dev", default-features = false, path = "../../../../primitives/evm" }
 evm = { version = "0.26.0", default-features = false, features = ["with-codec"] }
-=======
-repository = "https://github.com/paritytech/frontier/"
-description = "BLAKE2 precompiles for EVM pallet."
-
-[dependencies]
-sp-core = { version = "3.0.0", default-features = false, git = "https://github.com/paritytech/substrate.git", branch = "frontier" }
-sp-io = { version = "3.0.0", default-features = false, git = "https://github.com/paritytech/substrate.git", branch = "frontier" }
-fp-evm = { version = "1.0.1-dev", default-features = false, path = "../../../../primitives/evm" }
-evm = { version = "0.25.0", default-features = false, features = ["with-codec"] }
->>>>>>> 961e992f
 
 [dev-dependencies]
 pallet-evm-test-vector-support = { version = "1.0.0-dev", path = "../../test-vector-support" }
