--- conflicted
+++ resolved
@@ -24,15 +24,10 @@
 use core::marker::PhantomData;
 use evm::{executor::PrecompileOutput, Context, ExitError, ExitSucceed};
 use fp_evm::Precompile;
-<<<<<<< HEAD
-use evm::{ExitSucceed, ExitError, Context, executor::PrecompileOutput};
-use frame_support::{dispatch::{Dispatchable, GetDispatchInfo, PostDispatchInfo}, weights::{Pays, DispatchClass}};
-=======
 use frame_support::{
 	dispatch::{Dispatchable, GetDispatchInfo, PostDispatchInfo},
 	weights::{DispatchClass, Pays},
 };
->>>>>>> 2bf92778
 use pallet_evm::{AddressMapping, GasWeightMapping};
 
 pub struct Dispatch<T: pallet_evm::Config> {
@@ -50,12 +45,8 @@
 		target_gas: Option<u64>,
 		context: &Context,
 	) -> core::result::Result<PrecompileOutput, ExitError> {
-<<<<<<< HEAD
-		let call = T::Call::decode(&mut &input[..]).map_err(|_| ExitError::Other("decode failed".into()))?;
-=======
 		let call = T::Call::decode(&mut &input[..])
 			.map_err(|_| ExitError::Other("decode failed".into()))?;
->>>>>>> 2bf92778
 		let info = call.get_dispatch_info();
 
 		let valid_call = info.pays_fee == Pays::Yes && info.class == DispatchClass::Normal;
@@ -74,24 +65,16 @@
 
 		match call.dispatch(Some(origin).into()) {
 			Ok(post_info) => {
-<<<<<<< HEAD
-				let cost = T::GasWeightMapping::weight_to_gas(post_info.actual_weight.unwrap_or(info.weight));
-=======
 				let cost = T::GasWeightMapping::weight_to_gas(
 					post_info.actual_weight.unwrap_or(info.weight),
 				);
->>>>>>> 2bf92778
 				Ok(PrecompileOutput {
 					exit_status: ExitSucceed::Stopped,
 					cost,
 					output: Default::default(),
 					logs: Default::default(),
 				})
-<<<<<<< HEAD
-			},
-=======
 			}
->>>>>>> 2bf92778
 			Err(_) => Err(ExitError::Other("dispatch execution failed".into())),
 		}
 	}
