[package]
name = "pallet-evm-precompile-dispatch"
version = "2.0.0"
authors = ["Parity Technologies <admin@parity.io>"]
edition = "2018"
license = "Apache-2.0"
homepage = "https://substrate.dev"
repository = "https://github.com/paritytech/substrate/"
description = "DISPATCH precompiles for EVM pallet."

[dependencies]
sp-core = { version = "2.0.0", default-features = false, git = "https://github.com/paritytech/substrate.git", branch = "master" }
sp-io = { version = "2.0.0", default-features = false, git = "https://github.com/paritytech/substrate.git", branch = "master" }
frame-support = { version = "2.0.0", default-features = false, git = "https://github.com/paritytech/substrate.git", branch = "master" }
pallet-evm = { version = "2.0.0", default-features = false, path = "../.." }
fp-evm = { version = "0.8.0", default-features = false, path = "../../../../primitives/evm" }
<<<<<<< HEAD
evm = { version = "0.21.0", default-features = false, features = ["with-codec"] }
codec = { package = "parity-scale-codec", version = "2.0.0", default-features = false }
=======
evm = { version = "0.23.0", default-features = false, features = ["with-codec"] }
codec = { package = "parity-scale-codec", version = "1.3.5", default-features = false }
>>>>>>> b4ce6ecb

[features]
default = ["std"]
std = [
	"sp-core/std",
	"sp-io/std",
	"frame-support/std",
	"pallet-evm/std",
	"fp-evm/std",
	"evm/std",
	"codec/std",
]<|MERGE_RESOLUTION|>--- conflicted
+++ resolved
@@ -14,13 +14,8 @@
 frame-support = { version = "2.0.0", default-features = false, git = "https://github.com/paritytech/substrate.git", branch = "master" }
 pallet-evm = { version = "2.0.0", default-features = false, path = "../.." }
 fp-evm = { version = "0.8.0", default-features = false, path = "../../../../primitives/evm" }
-<<<<<<< HEAD
-evm = { version = "0.21.0", default-features = false, features = ["with-codec"] }
 codec = { package = "parity-scale-codec", version = "2.0.0", default-features = false }
-=======
 evm = { version = "0.23.0", default-features = false, features = ["with-codec"] }
-codec = { package = "parity-scale-codec", version = "1.3.5", default-features = false }
->>>>>>> b4ce6ecb
 
 [features]
 default = ["std"]
