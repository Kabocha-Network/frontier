// SPDX-License-Identifier: Apache-2.0
// This file is part of Frontier.
//
// Copyright (c) 2020 Parity Technologies (UK) Ltd.
//
// Licensed under the Apache License, Version 2.0 (the "License");
// you may not use this file except in compliance with the License.
// You may obtain a copy of the License at
//
// 	http://www.apache.org/licenses/LICENSE-2.0
//
// Unless required by applicable law or agreed to in writing, software
// distributed under the License is distributed on an "AS IS" BASIS,
// WITHOUT WARRANTIES OR CONDITIONS OF ANY KIND, either express or implied.
// See the License for the specific language governing permissions and
// limitations under the License.

#![cfg(test)]

use super::*;
use crate::mock::*;

<<<<<<< HEAD
use frame_support::assert_ok;
use std::{collections::BTreeMap, str::FromStr};
=======
use std::{str::FromStr, collections::BTreeMap};
use frame_support::{
	assert_ok, traits::{WithdrawReasons, LockIdentifier, LockableCurrency},
};
>>>>>>> ed0340a5

type Balances = pallet_balances::Pallet::<Test>;
type EVM = Module<Test>;

pub fn new_test_ext() -> sp_io::TestExternalities {
	let mut t = frame_system::GenesisConfig::default()
		.build_storage::<Test>()
		.unwrap();

	let mut accounts = BTreeMap::new();
	accounts.insert(
		H160::from_str("1000000000000000000000000000000000000001").unwrap(),
		GenesisAccount {
			nonce: U256::from(1),
			balance: U256::from(1000000),
			storage: Default::default(),
			code: vec![
				0x00, // STOP
			],
		},
	);
	accounts.insert(
		H160::from_str("1000000000000000000000000000000000000002").unwrap(),
		GenesisAccount {
			nonce: U256::from(1),
			balance: U256::from(1000000),
			storage: Default::default(),
			code: vec![
				0xff, // INVALID
			],
		},
	);

	pallet_balances::GenesisConfig::<Test>::default()
		.assimilate_storage(&mut t)
		.unwrap();
	GenesisConfig { accounts }
		.assimilate_storage::<Test>(&mut t)
		.unwrap();
	t.into()
}

#[test]
fn fail_call_return_ok() {
	new_test_ext().execute_with(|| {
		assert_ok!(EVM::call(
			Origin::root(),
			H160::default(),
			H160::from_str("1000000000000000000000000000000000000001").unwrap(),
			Vec::new(),
			U256::default(),
			1000000,
			U256::default(),
			None,
		));

		assert_ok!(EVM::call(
			Origin::root(),
			H160::default(),
			H160::from_str("1000000000000000000000000000000000000002").unwrap(),
			Vec::new(),
			U256::default(),
			1000000,
			U256::default(),
			None,
		));
	});
}

#[test]
fn fee_deduction() {
	new_test_ext().execute_with(|| {
		// Create an EVM address and the corresponding Substrate address that will be charged fees and refunded
		let evm_addr = H160::from_str("1000000000000000000000000000000000000003").unwrap();
		let substrate_addr = <Test as Config>::AddressMapping::into_account_id(evm_addr);

		// Seed account
		let _ = <Test as Config>::Currency::deposit_creating(&substrate_addr, 100);
		assert_eq!(Balances::free_balance(&substrate_addr), 100);

		// Deduct fees as 10 units
		let imbalance = <<Test as Config>::OnChargeTransaction as OnChargeEVMTransaction<Test>>::withdraw_fee(&evm_addr, U256::from(10)).unwrap();
		assert_eq!(Balances::free_balance(&substrate_addr), 90);

		// Refund fees as 5 units
		<<Test as Config>::OnChargeTransaction as OnChargeEVMTransaction<Test>>::correct_and_deposit_fee(&evm_addr, U256::from(5), imbalance).unwrap();
		assert_eq!(Balances::free_balance(&substrate_addr), 95);
	});
}

#[test]
fn find_author() {
	new_test_ext().execute_with(|| {
		let author = EVM::find_author();
		assert_eq!(
			author,
			H160::from_str("1234500000000000000000000000000000000000").unwrap()
		);
	});
}

#[test]
fn reducible_balance() {
	new_test_ext().execute_with(|| {
		let evm_addr = H160::from_str("1000000000000000000000000000000000000001").unwrap();
		let account_id = <Test as Config>::AddressMapping::into_account_id(evm_addr);
		let existential = ExistentialDeposit::get();

		// Genesis Balance.
		let genesis_balance = EVM::account_basic(&evm_addr).balance;

		// Lock identifier.
		let lock_id: LockIdentifier = *b"te/stlok";
		// Reserve some funds.
		let to_lock = 1000;
		Balances::set_lock(
			lock_id,
			&account_id,
			to_lock,
			WithdrawReasons::RESERVE
		);
		// Reducible is, as currently configured in `account_basic`, (balance - lock + existential).
		let reducible_balance = EVM::account_basic(&evm_addr).balance;
		assert_eq!(reducible_balance, (genesis_balance - to_lock + existential));
	});
}<|MERGE_RESOLUTION|>--- conflicted
+++ resolved
@@ -20,17 +20,13 @@
 use super::*;
 use crate::mock::*;
 
-<<<<<<< HEAD
-use frame_support::assert_ok;
+use frame_support::{
+	assert_ok,
+	traits::{LockIdentifier, LockableCurrency, WithdrawReasons},
+};
 use std::{collections::BTreeMap, str::FromStr};
-=======
-use std::{str::FromStr, collections::BTreeMap};
-use frame_support::{
-	assert_ok, traits::{WithdrawReasons, LockIdentifier, LockableCurrency},
-};
->>>>>>> ed0340a5
 
-type Balances = pallet_balances::Pallet::<Test>;
+type Balances = pallet_balances::Pallet<Test>;
 type EVM = Module<Test>;
 
 pub fn new_test_ext() -> sp_io::TestExternalities {
@@ -144,12 +140,7 @@
 		let lock_id: LockIdentifier = *b"te/stlok";
 		// Reserve some funds.
 		let to_lock = 1000;
-		Balances::set_lock(
-			lock_id,
-			&account_id,
-			to_lock,
-			WithdrawReasons::RESERVE
-		);
+		Balances::set_lock(lock_id, &account_id, to_lock, WithdrawReasons::RESERVE);
 		// Reducible is, as currently configured in `account_basic`, (balance - lock + existential).
 		let reducible_balance = EVM::account_basic(&evm_addr).balance;
 		assert_eq!(reducible_balance, (genesis_balance - to_lock + existential));
