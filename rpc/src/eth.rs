// Copyright 2017-2020 Parity Technologies (UK) Ltd.
// This file is part of Frontier.

// Substrate is free software: you can redistribute it and/or modify
// it under the terms of the GNU General Public License as published by
// the Free Software Foundation, either version 3 of the License, or
// (at your option) any later version.

// Substrate is distributed in the hope that it will be useful,
// but WITHOUT ANY WARRANTY; without even the implied warranty of
// MERCHANTABILITY or FITNESS FOR A PARTICULAR PURPOSE.  See the
// GNU General Public License for more details.

// You should have received a copy of the GNU General Public License
// along with Substrate.  If not, see <http://www.gnu.org/licenses/>.

use std::{marker::PhantomData, sync::Arc};
use std::collections::BTreeMap;
use ethereum::{Block as EthereumBlock, Transaction as EthereumTransaction};
use ethereum_types::{H160, H256, H64, U256, U64, H512};
use jsonrpc_core::{BoxFuture, Result, futures::future::{self, Future}};
use futures::future::TryFutureExt;
use sp_runtime::traits::{Block as BlockT, UniqueSaturatedInto, Zero, One, Saturating};
use sp_runtime::transaction_validity::TransactionSource;
use sp_api::{ProvideRuntimeApi, BlockId};
use sp_transaction_pool::TransactionPool;
use sc_transaction_graph::{Pool, ChainApi};
use sc_client_api::backend::{StorageProvider, Backend, StateBackend, AuxStore};
use sha3::{Keccak256, Digest};
use sp_runtime::traits::BlakeTwo256;
use sp_blockchain::{Error as BlockChainError, HeaderMetadata, HeaderBackend};
use frontier_rpc_core::{EthApi as EthApiT, NetApi as NetApiT};
use frontier_rpc_core::types::{
	BlockNumber, Bytes, CallRequest, Filter, Index, Log, Receipt, RichBlock,
	SyncStatus, SyncInfo, Transaction, Work, Rich, Block, BlockTransactions, VariadicValue
};
use frontier_rpc_primitives::{EthereumRuntimeRPCApi, ConvertTransaction, TransactionStatus};
use crate::internal_err;

pub use frontier_rpc_core::{EthApiServer, NetApiServer};

<<<<<<< HEAD
const DEFAULT_BLOCK_LIMIT: u32 = 50;
const DEFAULT_LOG_LIMIT: u32 = 500;

pub struct EthApi<B: BlockT, C, P, CT, BE, A: ChainApi> {
=======
pub struct EthApi<B: BlockT, C, P, CT, BE> {
>>>>>>> 428e2cd9
	pool: Arc<P>,
	graph_pool: Arc<Pool<A>>,
	client: Arc<C>,
	convert_transaction: CT,
	is_authority: bool,
	eth_block_limit: Option<u32>,
	eth_log_limit: Option<u32>,
	_marker: PhantomData<(B, BE)>,
}

<<<<<<< HEAD
impl<B: BlockT, C, P, CT, BE, A: ChainApi> EthApi<B, C, P, CT, BE, A> {
	pub fn new(
		client: Arc<C>,
		graph_pool: Arc<Pool<A>>,
=======
impl<B: BlockT, C, P, CT, BE> EthApi<B, C, P, CT, BE> {
	pub fn new(
		client: Arc<C>,
>>>>>>> 428e2cd9
		pool: Arc<P>,
		convert_transaction: CT,
		is_authority: bool,
		eth_block_limit: Option<u32>,
		eth_log_limit: Option<u32>,
	) -> Self {
<<<<<<< HEAD
		Self { client, pool, graph_pool, convert_transaction, is_authority, eth_block_limit, eth_log_limit, _marker: PhantomData }
=======
		Self { client, pool, convert_transaction, is_authority, _marker: PhantomData }
>>>>>>> 428e2cd9
	}
}

fn rich_block_build(
	block: ethereum::Block,
	statuses: Vec<Option<TransactionStatus>>,
	hash: Option<H256>,
	full_transactions: bool
) -> RichBlock {
	Rich {
		inner: Block {
			hash: Some(hash.unwrap_or_else(|| {
				H256::from_slice(
					Keccak256::digest(&rlp::encode(&block.header)).as_slice()
				)
			})),
			parent_hash: block.header.parent_hash,
			uncles_hash: block.header.ommers_hash,
			author: block.header.beneficiary,
			miner: block.header.beneficiary,
			state_root: block.header.state_root,
			transactions_root: block.header.transactions_root,
			receipts_root: block.header.receipts_root,
			number: Some(block.header.number),
			gas_used: block.header.gas_used,
			gas_limit: block.header.gas_limit,
			extra_data: Bytes(block.header.extra_data.as_bytes().to_vec()),
			logs_bloom: Some(block.header.logs_bloom),
			timestamp: U256::from(block.header.timestamp / 1000),
			difficulty: block.header.difficulty,
			total_difficulty: None,
			seal_fields: vec![
				Bytes(block.header.mix_hash.as_bytes().to_vec()),
				Bytes(block.header.nonce.as_bytes().to_vec())
			],
			uncles: vec![],
			transactions: {
				if full_transactions {
					BlockTransactions::Full(
						block.transactions.iter().enumerate().map(|(index, transaction)|{
							transaction_build(
								transaction.clone(),
								block.clone(),
								statuses[index].clone().unwrap_or_default()
							)
						}).collect()
					)
				} else {
					BlockTransactions::Hashes(
						block.transactions.iter().map(|transaction|{
							H256::from_slice(
								Keccak256::digest(&rlp::encode(&transaction.clone())).as_slice()
							)
						}).collect()
					)
				}
			},
			size: Some(U256::from(rlp::encode(&block).len() as u32))
		},
		extra_info: BTreeMap::new()
	}
}

fn transaction_build(
	transaction: EthereumTransaction,
	block: EthereumBlock,
	status: TransactionStatus
) -> Transaction {
	let mut sig = [0u8; 65];
	let mut msg = [0u8; 32];
	sig[0..32].copy_from_slice(&transaction.signature.r()[..]);
	sig[32..64].copy_from_slice(&transaction.signature.s()[..]);
	sig[64] = transaction.signature.standard_v();
	msg.copy_from_slice(&transaction.message_hash(
		transaction.signature.chain_id().map(u64::from)
	)[..]);

	let pubkey = match sp_io::crypto::secp256k1_ecdsa_recover(&sig, &msg) {
		Ok(p) => Some(H512::from(p)),
		Err(_e) => None,
	};

	Transaction {
		hash: H256::from_slice(
			Keccak256::digest(&rlp::encode(&transaction)).as_slice()
		),
		nonce: transaction.nonce,
		block_hash: Some(H256::from_slice(
			Keccak256::digest(&rlp::encode(&block.header)).as_slice()
		)),
		block_number: Some(block.header.number),
		transaction_index: Some(U256::from(
			UniqueSaturatedInto::<u32>::unique_saturated_into(
				status.transaction_index
			)
		)),
		from: status.from,
		to: status.to,
		value: transaction.value,
		gas_price: transaction.gas_price,
		gas: transaction.gas_limit,
		input: Bytes(transaction.clone().input),
		creates: status.contract_address,
		raw: Bytes(rlp::encode(&transaction)),
		public_key: pubkey,
		chain_id: transaction.signature.chain_id().map(U64::from),
		standard_v: U256::from(transaction.signature.standard_v()),
		v: U256::from(transaction.signature.v()),
		r: U256::from(transaction.signature.r().as_bytes()),
		s: U256::from(transaction.signature.s().as_bytes()),
		condition: None // TODO
	}
}

<<<<<<< HEAD
impl<B, C, P, CT, BE, A> EthApi<B, C, P, CT, BE, A> where
=======
impl<B, C, P, CT, BE> EthApi<B, C, P, CT, BE> where
>>>>>>> 428e2cd9
	C: ProvideRuntimeApi<B> + StorageProvider<B, BE> + AuxStore,
	C: HeaderBackend<B> + HeaderMetadata<B, Error=BlockChainError> + 'static,
	C::Api: EthereumRuntimeRPCApi<B>,
	BE: Backend<B> + 'static,
	BE::State: StateBackend<BlakeTwo256>,
	B: BlockT<Hash=H256> + Send + Sync + 'static,
	C: Send + Sync + 'static,
	P: TransactionPool<Block=B> + Send + Sync + 'static,
	A: ChainApi<Block=B> + 'static,
	CT: ConvertTransaction<<B as BlockT>::Extrinsic> + Send + Sync + 'static,
{
	fn native_block_id(&self, number: Option<BlockNumber>) -> Result<Option<BlockId<B>>> {
		Ok(match number.unwrap_or(BlockNumber::Latest) {
			BlockNumber::Hash { hash, .. } => {
				self.load_hash(hash).unwrap_or(None)
			},
			BlockNumber::Num(number) => {
				Some(BlockId::Number(number.unique_saturated_into()))
			},
			BlockNumber::Latest => {
				Some(BlockId::Hash(
					self.client.info().best_hash
				))
			},
			BlockNumber::Earliest => {
				Some(BlockId::Number(Zero::zero()))
			},
			BlockNumber::Pending => {
				None
			}
		})
	}

	// Asumes there is only one mapped canonical block in the AuxStore, otherwise something is wrong
	fn load_hash(&self, hash: H256) -> Result<Option<BlockId<B>>> {
		let hashes = match frontier_consensus::load_block_hash::<B, _>(self.client.as_ref(), hash)
			.map_err(|err| internal_err(format!("fetch aux store failed: {:?}", err)))?
		{
			Some(hashes) => hashes,
			None => return Ok(None),
		};
		let out: Vec<H256> = hashes.into_iter()
			.filter_map(|h| {
				if let Ok(Some(_)) = self.client.header(BlockId::Hash(h)) {
					Some(h)
				} else {
					None
				}
			}).collect();

		if out.len() == 1 {
			return Ok(Some(
				BlockId::Hash(out[0])
			));
		}
		Ok(None)
	}

	fn headers(&self, id: &BlockId<B>) -> (u64,u64) {
		let best_number: u64 = UniqueSaturatedInto::<u64>::unique_saturated_into(
			self.client.info().best_number
		);
		let header_number: u64 = UniqueSaturatedInto::<u64>::unique_saturated_into(
			*self.client.header(id.clone()).unwrap().unwrap().number()
		);
		(best_number, header_number)
	}
}

<<<<<<< HEAD
impl<B, C, P, CT, BE, A> EthApiT for EthApi<B, C, P, CT, BE, A> where
=======
impl<B, C, P, CT, BE> EthApiT for EthApi<B, C, P, CT, BE> where
>>>>>>> 428e2cd9
	C: ProvideRuntimeApi<B> + StorageProvider<B, BE> + AuxStore,
	C: HeaderBackend<B> + HeaderMetadata<B, Error=BlockChainError> + 'static,
	C::Api: EthereumRuntimeRPCApi<B>,
	BE: Backend<B> + 'static,
	BE::State: StateBackend<BlakeTwo256>,
	B: BlockT<Hash=H256> + Send + Sync + 'static,
	C: Send + Sync + 'static,
	P: TransactionPool<Block=B> + Send + Sync + 'static,
	A: ChainApi<Block=B> + 'static,
	CT: ConvertTransaction<<B as BlockT>::Extrinsic> + Send + Sync + 'static,
{
	fn protocol_version(&self) -> Result<u64> {
		Ok(1)
	}

	fn syncing(&self) -> Result<SyncStatus> {
		let block_number = U256::from(self.client.info().best_number.clone().unique_saturated_into());

		Ok(SyncStatus::Info(SyncInfo {
			starting_block: U256::zero(),
			current_block: block_number,
			highest_block: block_number,
			warp_chunks_amount: None,
			warp_chunks_processed: None,
		}))
	}

	fn hashrate(&self) -> Result<U256> {
		Ok(U256::zero())
	}

	fn author(&self) -> Result<H160> {
		let hash = self.client.info().best_hash;

		Ok(
			self.client
			.runtime_api()
			.author(&BlockId::Hash(hash))
			.map_err(|err| internal_err(format!("fetch runtime chain id failed: {:?}", err)))?.into()
		)
	}

	fn is_mining(&self) -> Result<bool> {
		Ok(self.is_authority)
	}

	fn chain_id(&self) -> Result<Option<U64>> {
		let hash = self.client.info().best_hash;
		Ok(Some(self.client.runtime_api().chain_id(&BlockId::Hash(hash))
				.map_err(|err| internal_err(format!("fetch runtime chain id failed: {:?}", err)))?.into()))
	}

	fn gas_price(&self) -> Result<U256> {
		let hash = self.client.info().best_hash;
		Ok(
			self.client
				.runtime_api()
				.gas_price(&BlockId::Hash(hash))
				.map_err(|err| internal_err(format!("fetch runtime chain id failed: {:?}", err)))?
				.into(),
		)
	}

	fn accounts(&self) -> Result<Vec<H160>> {
		Ok(vec![])
	}

	fn block_number(&self) -> Result<U256> {
		Ok(U256::from(self.client.info().best_number.clone().unique_saturated_into()))
	}

	fn balance(&self, address: H160, number: Option<BlockNumber>) -> Result<U256> {
		if let Ok(Some(id)) = self.native_block_id(number) {
			return Ok(
				self.client
					.runtime_api()
					.account_basic(&id, address)
					.map_err(|err| internal_err(format!("fetch runtime chain id failed: {:?}", err)))?
					.balance.into(),
			);
		}
		Ok(U256::zero())
	}

	fn storage_at(&self, address: H160, index: U256, number: Option<BlockNumber>) -> Result<H256> {
		if let Ok(Some(id)) = self.native_block_id(number) {
			return Ok(
				self.client
					.runtime_api()
					.storage_at(&id, address, index)
					.map_err(|err| internal_err(format!("fetch runtime chain id failed: {:?}", err)))?
					.into(),
			);
		}
		Ok(H256::default())
	}

	fn block_by_hash(&self, hash: H256, full: bool) -> Result<Option<RichBlock>> {
		let id = match self.load_hash(hash)
			.map_err(|err| internal_err(format!("{:?}", err)))?
		{
			Some(hash) => hash,
			_ => return Ok(None),
		};
		let (best_number, header_number) = self.headers(&id);
		if header_number > best_number {
			return Ok(None);
		}

		let block = self.client.runtime_api().current_block(&id)
			.map_err(|err| internal_err(format!("call runtime failed: {:?}", err)))?;
		let statuses = self.client.runtime_api().current_transaction_statuses(&id)
			.map_err(|err| internal_err(format!("call runtime failed: {:?}", err)))?;

		match (block, statuses) {
			(Some(block), Some(statuses)) => {
				Ok(Some(rich_block_build(
					block,
					statuses.into_iter().map(|s| Some(s)).collect(),
					Some(hash),
					full,
				)))
			},
			_ => {
				Ok(None)
			},
		}
	}

	fn block_by_number(&self, number: BlockNumber, full: bool) -> Result<Option<RichBlock>> {
		let id = match self.native_block_id(Some(number))? {
			Some(id) => id,
			None => return Ok(None),
		};

		let block = self.client.runtime_api().current_block(&id)
			.map_err(|err| internal_err(format!("call runtime failed: {:?}", err)))?;
		let statuses = self.client.runtime_api().current_transaction_statuses(&id)
			.map_err(|err| internal_err(format!("call runtime failed: {:?}", err)))?;

		match (block, statuses) {
			(Some(block), Some(statuses)) => {
				let hash = H256::from_slice(
					Keccak256::digest(&rlp::encode(&block.header)).as_slice(),
				);

				Ok(Some(rich_block_build(
					block,
					statuses.into_iter().map(|s| Some(s)).collect(),
					Some(hash),
					full,
				)))
			},
			_ => {
				Ok(None)
			},
		}
	}

	fn transaction_count(&self, address: H160, number: Option<BlockNumber>) -> Result<U256> {
		let id = match self.native_block_id(number)? {
			Some(id) => id,
			None => return Ok(U256::zero()),
		};

		let nonce = self.client.runtime_api()
			.account_basic(&id, address)
			.map_err(|err| internal_err(format!("fetch runtime account basic failed: {:?}", err)))?
			.nonce.into();

		Ok(nonce)
	}

	fn block_transaction_count_by_hash(&self, hash: H256) -> Result<Option<U256>> {
		let id = match self.load_hash(hash)
			.map_err(|err| internal_err(format!("{:?}", err)))?
		{
			Some(hash) => hash,
			_ => return Ok(None),
		};
		let (best_number, header_number) = self.headers(&id);
		if header_number > best_number {
			return Ok(None);
		}

		let block = self.client.runtime_api()
			.current_block(&id)
			.map_err(|err| internal_err(format!("fetch runtime account basic failed: {:?}", err)))?;

		match block {
			Some(block) => Ok(Some(U256::from(block.transactions.len()))),
			None => Ok(None),
		}
	}

	fn block_transaction_count_by_number(&self, number: BlockNumber) -> Result<Option<U256>> {
		let id = match self.native_block_id(Some(number))? {
			Some(id) => id,
			None => return Ok(None),
		};

		let block = self.client.runtime_api()
			.current_block(&id)
			.map_err(|err| internal_err(format!("fetch runtime account basic failed: {:?}", err)))?;

		match block {
			Some(block) => Ok(Some(U256::from(block.transactions.len()))),
			None => Ok(None),
		}
	}

	fn block_uncles_count_by_hash(&self, _: H256) -> Result<U256> {
		Ok(U256::zero())
	}

	fn block_uncles_count_by_number(&self, _: BlockNumber) -> Result<U256> {
		Ok(U256::zero())
	}

	fn code_at(&self, address: H160, number: Option<BlockNumber>) -> Result<Bytes> {
		if let Ok(Some(id)) = self.native_block_id(number) {
			return Ok(
				self.client
					.runtime_api()
					.account_code_at(&id, address)
					.map_err(|err| internal_err(format!("fetch runtime chain id failed: {:?}", err)))?
					.into(),
			);
		}
		Ok(Bytes(vec![]))
	}

	fn send_raw_transaction(&self, bytes: Bytes) -> BoxFuture<H256> {
		let transaction = match rlp::decode::<ethereum::Transaction>(&bytes.0[..]) {
			Ok(transaction) => transaction,
			Err(_) => return Box::new(
				future::result(Err(internal_err("decode transaction failed")))
			),
		};
<<<<<<< HEAD
		// pre-submit checks
		let uxt = self.convert_transaction.convert_transaction(transaction.clone());
		let (uxt_hash, _bytes) = self.graph_pool.validated_pool().api().hash_and_length(&uxt);
		let check_is_known = self.graph_pool.validated_pool().check_is_known(&uxt_hash,false);

		match check_is_known {
			Ok(_) => {
				let hash = self.client.info().best_hash;
				let transaction_hash = H256::from_slice(
					Keccak256::digest(&rlp::encode(&transaction)).as_slice()
				);
				Box::new(
					self.pool
						.submit_one(
							&BlockId::hash(hash),
							TransactionSource::Local,
							uxt,
						)
						.compat()
						.map(move |_| transaction_hash)
						.map_err(|err| internal_err(format!("submit transaction to pool failed: {:?}", err)))
=======
		let transaction_hash = H256::from_slice(
			Keccak256::digest(&rlp::encode(&transaction)).as_slice()
		);
		let hash = self.client.info().best_hash;
		Box::new(
			self.pool
				.submit_one(
					&BlockId::hash(hash),
					TransactionSource::Local,
					self.convert_transaction.convert_transaction(transaction),
>>>>>>> 428e2cd9
				)
			},
			_ => {
				// Transaction is already imported or in the ban list
				Box::new(
					futures::future::err::<_, jsonrpc_core::types::error::Error>(
						internal_err(format!("{:?}",check_is_known))
					).compat()
				)
			}
		}
	}

	fn call(&self, request: CallRequest, _: Option<BlockNumber>) -> Result<Bytes> {
		let hash = self.client.info().best_hash;

		let from = request.from.unwrap_or_default();
		let to = request.to.unwrap_or_default();
		let gas_price = request.gas_price;
		let gas_limit = request.gas.unwrap_or(U256::max_value());
		let value = request.value.unwrap_or_default();
		let data = request.data.map(|d| d.0).unwrap_or_default();
		let nonce = request.nonce;

		let (ret, _) = self.client.runtime_api()
			.call(
				&BlockId::Hash(hash),
				from,
				data,
				value,
				gas_limit,
				gas_price,
				nonce,
				ethereum::TransactionAction::Call(to)
			)
			.map_err(|err| internal_err(format!("internal error: {:?}", err)))?
			.map_err(|err| internal_err(format!("executing call failed: {:?}", err)))?;

		Ok(Bytes(ret))
	}

	fn estimate_gas(&self, request: CallRequest, _: Option<BlockNumber>) -> Result<U256> {
		let hash = self.client.info().best_hash;

		let from = request.from.unwrap_or_default();
		let gas_price = request.gas_price;
		let gas_limit = request.gas.unwrap_or(U256::max_value()); // TODO: this isn't safe
		let value = request.value.unwrap_or_default();
		let data = request.data.map(|d| d.0).unwrap_or_default();
		let nonce = request.nonce;

		let (_, used_gas) = self.client.runtime_api()
			.call(
				&BlockId::Hash(hash),
				from,
				data,
				value,
				gas_limit,
				gas_price,
				nonce,
				match request.to {
					Some(to) => ethereum::TransactionAction::Call(to),
					_ => ethereum::TransactionAction::Create,
				}
			)
			.map_err(|err| internal_err(format!("internal error: {:?}", err)))?
			.map_err(|err| internal_err(format!("executing call failed: {:?}", err)))?;

		Ok(used_gas)
	}

	fn transaction_by_hash(&self, hash: H256) -> Result<Option<Transaction>> {
		let (hash, index) = match frontier_consensus::load_transaction_metadata(
			self.client.as_ref(),
			hash,
		).map_err(|err| internal_err(format!("fetch aux store failed: {:?})", err)))? {
			Some((hash, index)) => (hash, index as usize),
			None => return Ok(None),
		};

		let id = match self.load_hash(hash)
			.map_err(|err| internal_err(format!("{:?}", err)))?
		{
			Some(hash) => hash,
			_ => return Ok(None),
		};
		let (best_number, header_number) = self.headers(&id);
		if header_number > best_number {
			return Ok(None);
		}

		let block = self.client.runtime_api().current_block(&id)
			.map_err(|err| internal_err(format!("call runtime failed: {:?}", err)))?;
		let statuses = self.client.runtime_api().current_transaction_statuses(&id)
			.map_err(|err| internal_err(format!("call runtime failed: {:?}", err)))?;

		match (block, statuses) {
			(Some(block), Some(statuses)) => {
				Ok(Some(transaction_build(
					block.transactions[index].clone(),
					block,
					statuses[index].clone(),
				)))
			},
			_ => Ok(None)
		}
	}

	fn transaction_by_block_hash_and_index(
		&self,
		hash: H256,
		index: Index,
	) -> Result<Option<Transaction>> {
		let id = match self.load_hash(hash)
			.map_err(|err| internal_err(format!("{:?}", err)))?
		{
			Some(hash) => hash,
			_ => return Ok(None),
		};
		let (best_number, header_number) = self.headers(&id);
		if header_number > best_number {
			return Ok(None);
		}
		let index = index.value();

		let block = self.client.runtime_api().current_block(&id)
			.map_err(|err| internal_err(format!("call runtime failed: {:?}", err)))?;
		let statuses = self.client.runtime_api().current_transaction_statuses(&id)
			.map_err(|err| internal_err(format!("call runtime failed: {:?}", err)))?;

		match (block, statuses) {
			(Some(block), Some(statuses)) => {
				Ok(Some(transaction_build(
					block.transactions[index].clone(),
					block,
					statuses[index].clone(),
				)))
			},
			_ => Ok(None)
		}
	}

	fn transaction_by_block_number_and_index(
		&self,
		number: BlockNumber,
		index: Index,
	) -> Result<Option<Transaction>> {
		let id = match self.native_block_id(Some(number))? {
			Some(id) => id,
			None => return Ok(None),
		};
		let index = index.value();

		let block = self.client.runtime_api().current_block(&id)
			.map_err(|err| internal_err(format!("call runtime failed: {:?}", err)))?;
		let statuses = self.client.runtime_api().current_transaction_statuses(&id)
			.map_err(|err| internal_err(format!("call runtime failed: {:?}", err)))?;

		match (block, statuses) {
			(Some(block), Some(statuses)) => {
				Ok(Some(transaction_build(
					block.transactions[index].clone(),
					block,
					statuses[index].clone(),
				)))
			},
			_ => Ok(None)
		}
	}

	fn transaction_receipt(&self, hash: H256) -> Result<Option<Receipt>> {
		let (hash, index) = match frontier_consensus::load_transaction_metadata(
			self.client.as_ref(),
			hash,
		).map_err(|err| internal_err(format!("fetch aux store failed : {:?}", err)))? {
			Some((hash, index)) => (hash, index as usize),
			None => return Ok(None),
		};

		let id = match self.load_hash(hash)
			.map_err(|err| internal_err(format!("{:?}", err)))?
		{
			Some(hash) => hash,
			_ => return Ok(None),
		};
		let (best_number, header_number) = self.headers(&id);
		if header_number > best_number {
			return Ok(None);
		}

		let block = self.client.runtime_api().current_block(&id)
			.map_err(|err| internal_err(format!("call runtime failed: {:?}", err)))?;
		let receipts = self.client.runtime_api().current_receipts(&id)
			.map_err(|err| internal_err(format!("call runtime failed: {:?}", err)))?;
		let statuses = self.client.runtime_api().current_transaction_statuses(&id)
			.map_err(|err| internal_err(format!("call runtime failed: {:?}", err)))?;

		match (block, statuses, receipts) {
			(Some(block), Some(statuses), Some(receipts)) => {
				let block_hash = H256::from_slice(
					Keccak256::digest(&rlp::encode(&block.header)).as_slice()
				);
				let receipt = receipts[index].clone();
				let status = statuses[index].clone();
				let mut cumulative_receipts = receipts.clone();
				cumulative_receipts.truncate((status.transaction_index + 1) as usize);

				return Ok(Some(Receipt {
					transaction_hash: Some(status.transaction_hash),
					transaction_index: Some(status.transaction_index.into()),
					block_hash: Some(block_hash),
					from: Some(status.from),
					to: status.to,
					block_number: Some(block.header.number),
					cumulative_gas_used: {
						let cumulative_gas: u32 = cumulative_receipts.iter().map(|r| {
							r.used_gas.as_u32()
						}).sum();
						U256::from(cumulative_gas)
					},
					gas_used: Some(receipt.used_gas),
					contract_address: status.contract_address,
					logs: {
						let mut pre_receipts_log_index = None;
						if cumulative_receipts.len() > 0 {
							cumulative_receipts.truncate(cumulative_receipts.len() - 1);
							pre_receipts_log_index = Some(cumulative_receipts.iter().map(|r| {
								r.logs.len() as u32
							}).sum::<u32>());
						}
						receipt.logs.iter().enumerate().map(|(i, log)| {
							Log {
								address: log.address,
								topics: log.topics.clone(),
								data: Bytes(log.data.clone()),
								block_hash: Some(block_hash),
								block_number: Some(block.header.number),
								transaction_hash: Some(hash),
								transaction_index: Some(status.transaction_index.into()),
								log_index: Some(U256::from(
									(pre_receipts_log_index.unwrap_or(0)) + i as u32
								)),
								transaction_log_index: Some(U256::from(i)),
								removed: false,
							}
						}).collect()
					},
					state_root: Some(receipt.state_root),
					logs_bloom: receipt.logs_bloom,
					status_code: None,
				}))
			}
			_ => Ok(None),
		}
	}

	fn uncle_by_block_hash_and_index(&self, _: H256, _: Index) -> Result<Option<RichBlock>> {
		Ok(None)
	}

	fn uncle_by_block_number_and_index(
		&self,
		_: BlockNumber,
		_: Index,
	) -> Result<Option<RichBlock>> {
		Ok(None)
	}

	fn logs(&self, filter: Filter) -> Result<Vec<Log>> {
		let mut blocks_and_statuses = Vec::new();
		let mut ret = Vec::new();

		// Check for number of past blocks allowed for querying ethereum events.
		let mut eth_block_limit: u32 = DEFAULT_BLOCK_LIMIT;
		// Check for number of logs allowed for querying ethereum events.
		let mut eth_log_limit: u32 = DEFAULT_LOG_LIMIT;
		if let Some(block_limit) = self.eth_block_limit {
			eth_block_limit = block_limit;
		}
		if let Some(log_limit) = self.eth_log_limit {
			eth_log_limit = log_limit;
		}

		if let Some(hash) = filter.block_hash {
			let id = match self.load_hash(hash)
				.map_err(|err| internal_err(format!("{:?}", err)))?
			{
				Some(hash) => hash,
				_ => return Ok(Vec::new()),
			};
			let (best_number, header_number) = self.headers(&id);
			if header_number > best_number {
				return Ok(Vec::new());
			}

			let (block, _, statuses) = self.client.runtime_api()
				.current_all(&id)
				.map_err(|err| internal_err(format!("fetch runtime account basic failed: {:?}", err)))?;

			if let (Some(block), Some(statuses)) = (block, statuses) {
				blocks_and_statuses.push((block, statuses));
			}
		} else {
			let mut current_number = filter.to_block
				.and_then(|v| v.to_min_block_num())
				.map(|s| s.unique_saturated_into())
				.unwrap_or(
					self.client.info().best_number
				);

			let from_number = filter.from_block
				.and_then(|v| v.to_min_block_num())
				.map(|s| s.unique_saturated_into())
				.unwrap_or(
					self.client.info().best_number
				);
			while current_number >= from_number {
				let id = BlockId::Number(current_number);

				let (block, _, statuses) = self.client.runtime_api()
					.current_all(&id)
					.map_err(|err| internal_err(format!("fetch runtime account basic failed: {:?}", err)))?;

				if let (Some(block), Some(statuses)) = (block, statuses) {
					blocks_and_statuses.push((block, statuses));
				}

				if current_number == Zero::zero() {
					break
				} else {
					current_number = current_number.saturating_sub(One::one());
				}
			}
		}

<<<<<<< HEAD
		let mut blocks_processed: u32 = 0;
		let mut logs_processed: u32 = 0;

		'outer: for (block, receipts) in blocks_and_receipts {
			if blocks_processed == eth_block_limit {
				break;
			}
=======
		for (block, statuses) in blocks_and_statuses {
>>>>>>> 428e2cd9
			let mut block_log_index: u32 = 0;
			let block_hash = H256::from_slice(
				Keccak256::digest(&rlp::encode(&block.header)).as_slice()
			);
			for status in statuses.iter() {
				let logs = status.logs.clone();
				let mut transaction_log_index: u32 = 0;
				let transaction_hash = status.transaction_hash;
				for log in logs {
					if logs_processed == eth_log_limit {
						break 'outer;
					}
					let mut add: bool = false;
					if let (
						Some(VariadicValue::Single(address)),
						Some(VariadicValue::Multiple(topics))
					) = (
						filter.address.clone(),
						filter.topics.clone(),
					) {
						if address == log.address && log.topics.starts_with(&topics) {
							add = true;
						}
					} else if let Some(VariadicValue::Single(address)) = filter.address {
						if address == log.address {
							add = true;
						}
					} else if let Some(VariadicValue::Multiple(topics)) = &filter.topics {
						if log.topics.starts_with(&topics) {
							add = true;
						}
					} else {
						add = true;
					}
					if add {
						ret.push(Log {
							address: log.address.clone(),
							topics: log.topics.clone(),
							data: Bytes(log.data.clone()),
							block_hash: Some(block_hash),
							block_number: Some(block.header.number.clone()),
							transaction_hash: Some(transaction_hash),
							transaction_index: Some(U256::from(status.transaction_index)),
							log_index: Some(U256::from(block_log_index)),
							transaction_log_index: Some(U256::from(transaction_log_index)),
							removed: false,
						});
					}
					transaction_log_index += 1;
					block_log_index += 1;
					logs_processed += 1;
				}
			}
			blocks_processed += 1;
		}

		Ok(ret)
	}

	fn work(&self) -> Result<Work> {
		Ok(Work {
			pow_hash: H256::default(),
			seed_hash: H256::default(),
			target: H256::default(),
			number: None,
		})
	}

	fn submit_work(&self, _: H64, _: H256, _: H256) -> Result<bool> {
		Ok(false)
	}

	fn submit_hashrate(&self, _: U256, _: H256) -> Result<bool> {
		Ok(false)
	}
}

pub struct NetApi<B, BE, C> {
	client: Arc<C>,
	_marker: PhantomData<(B, BE)>,
}

impl<B, BE, C> NetApi<B, BE, C> {
	pub fn new(
		client: Arc<C>,
	) -> Self {
		Self {
			client: client,
			_marker: PhantomData,
		}
	}
}

impl<B, BE, C> NetApiT for NetApi<B, BE, C> where
	C: ProvideRuntimeApi<B> + StorageProvider<B, BE> + AuxStore,
	C: HeaderBackend<B> + HeaderMetadata<B, Error=BlockChainError> + 'static,
	C::Api: EthereumRuntimeRPCApi<B>,
	BE: Backend<B> + 'static,
	BE::State: StateBackend<BlakeTwo256>,
	C: Send + Sync + 'static,
	B: BlockT<Hash=H256> + Send + Sync + 'static,
{
	fn is_listening(&self) -> Result<bool> {
		Ok(true)
	}

	fn peer_count(&self) -> Result<String> {
		Ok("0".to_string())
	}

	fn version(&self) -> Result<String> {
		let hash = self.client.info().best_hash;
		Ok(self.client.runtime_api().chain_id(&BlockId::Hash(hash))
			.map_err(|_| internal_err("fetch runtime chain id failed"))?.to_string())
	}
}<|MERGE_RESOLUTION|>--- conflicted
+++ resolved
@@ -20,7 +20,7 @@
 use ethereum_types::{H160, H256, H64, U256, U64, H512};
 use jsonrpc_core::{BoxFuture, Result, futures::future::{self, Future}};
 use futures::future::TryFutureExt;
-use sp_runtime::traits::{Block as BlockT, UniqueSaturatedInto, Zero, One, Saturating};
+use sp_runtime::traits::{Block as BlockT, Header as _, UniqueSaturatedInto, Zero, One, Saturating};
 use sp_runtime::transaction_validity::TransactionSource;
 use sp_api::{ProvideRuntimeApi, BlockId};
 use sp_transaction_pool::TransactionPool;
@@ -39,14 +39,10 @@
 
 pub use frontier_rpc_core::{EthApiServer, NetApiServer};
 
-<<<<<<< HEAD
 const DEFAULT_BLOCK_LIMIT: u32 = 50;
 const DEFAULT_LOG_LIMIT: u32 = 500;
 
 pub struct EthApi<B: BlockT, C, P, CT, BE, A: ChainApi> {
-=======
-pub struct EthApi<B: BlockT, C, P, CT, BE> {
->>>>>>> 428e2cd9
 	pool: Arc<P>,
 	graph_pool: Arc<Pool<A>>,
 	client: Arc<C>,
@@ -57,27 +53,17 @@
 	_marker: PhantomData<(B, BE)>,
 }
 
-<<<<<<< HEAD
 impl<B: BlockT, C, P, CT, BE, A: ChainApi> EthApi<B, C, P, CT, BE, A> {
 	pub fn new(
 		client: Arc<C>,
 		graph_pool: Arc<Pool<A>>,
-=======
-impl<B: BlockT, C, P, CT, BE> EthApi<B, C, P, CT, BE> {
-	pub fn new(
-		client: Arc<C>,
->>>>>>> 428e2cd9
 		pool: Arc<P>,
 		convert_transaction: CT,
 		is_authority: bool,
 		eth_block_limit: Option<u32>,
 		eth_log_limit: Option<u32>,
 	) -> Self {
-<<<<<<< HEAD
 		Self { client, pool, graph_pool, convert_transaction, is_authority, eth_block_limit, eth_log_limit, _marker: PhantomData }
-=======
-		Self { client, pool, convert_transaction, is_authority, _marker: PhantomData }
->>>>>>> 428e2cd9
 	}
 }
 
@@ -95,7 +81,7 @@
 				)
 			})),
 			parent_hash: block.header.parent_hash,
-			uncles_hash: block.header.ommers_hash,
+			uncles_hash: H256::zero(),
 			author: block.header.beneficiary,
 			miner: block.header.beneficiary,
 			state_root: block.header.state_root,
@@ -192,11 +178,7 @@
 	}
 }
 
-<<<<<<< HEAD
 impl<B, C, P, CT, BE, A> EthApi<B, C, P, CT, BE, A> where
-=======
-impl<B, C, P, CT, BE> EthApi<B, C, P, CT, BE> where
->>>>>>> 428e2cd9
 	C: ProvideRuntimeApi<B> + StorageProvider<B, BE> + AuxStore,
 	C: HeaderBackend<B> + HeaderMetadata<B, Error=BlockChainError> + 'static,
 	C::Api: EthereumRuntimeRPCApi<B>,
@@ -266,11 +248,7 @@
 	}
 }
 
-<<<<<<< HEAD
 impl<B, C, P, CT, BE, A> EthApiT for EthApi<B, C, P, CT, BE, A> where
-=======
-impl<B, C, P, CT, BE> EthApiT for EthApi<B, C, P, CT, BE> where
->>>>>>> 428e2cd9
 	C: ProvideRuntimeApi<B> + StorageProvider<B, BE> + AuxStore,
 	C: HeaderBackend<B> + HeaderMetadata<B, Error=BlockChainError> + 'static,
 	C::Api: EthereumRuntimeRPCApi<B>,
@@ -510,7 +488,6 @@
 				future::result(Err(internal_err("decode transaction failed")))
 			),
 		};
-<<<<<<< HEAD
 		// pre-submit checks
 		let uxt = self.convert_transaction.convert_transaction(transaction.clone());
 		let (uxt_hash, _bytes) = self.graph_pool.validated_pool().api().hash_and_length(&uxt);
@@ -532,18 +509,6 @@
 						.compat()
 						.map(move |_| transaction_hash)
 						.map_err(|err| internal_err(format!("submit transaction to pool failed: {:?}", err)))
-=======
-		let transaction_hash = H256::from_slice(
-			Keccak256::digest(&rlp::encode(&transaction)).as_slice()
-		);
-		let hash = self.client.info().best_hash;
-		Box::new(
-			self.pool
-				.submit_one(
-					&BlockId::hash(hash),
-					TransactionSource::Local,
-					self.convert_transaction.convert_transaction(transaction),
->>>>>>> 428e2cd9
 				)
 			},
 			_ => {
@@ -878,18 +843,14 @@
 				}
 			}
 		}
-
-<<<<<<< HEAD
+		
 		let mut blocks_processed: u32 = 0;
 		let mut logs_processed: u32 = 0;
-
-		'outer: for (block, receipts) in blocks_and_receipts {
+		
+		'outer: for (block, statuses) in blocks_and_statuses {
 			if blocks_processed == eth_block_limit {
 				break;
 			}
-=======
-		for (block, statuses) in blocks_and_statuses {
->>>>>>> 428e2cd9
 			let mut block_log_index: u32 = 0;
 			let block_hash = H256::from_slice(
 				Keccak256::digest(&rlp::encode(&block.header)).as_slice()
