// Copyright 2017-2020 Parity Technologies (UK) Ltd.
// This file is part of Frontier.

// Substrate is free software: you can redistribute it and/or modify
// it under the terms of the GNU General Public License as published by
// the Free Software Foundation, either version 3 of the License, or
// (at your option) any later version.

// Substrate is distributed in the hope that it will be useful,
// but WITHOUT ANY WARRANTY; without even the implied warranty of
// MERCHANTABILITY or FITNESS FOR A PARTICULAR PURPOSE.  See the
// GNU General Public License for more details.

// You should have received a copy of the GNU General Public License
// along with Substrate.  If not, see <http://www.gnu.org/licenses/>.

use std::{marker::PhantomData, sync::Arc};
use std::collections::BTreeMap;
use ethereum::{Block as EthereumBlock, Transaction as EthereumTransaction};
use ethereum_types::{H160, H256, H64, U256, U64, H512};
use jsonrpc_core::{BoxFuture, Result, futures::future::{self, Future}};
use futures::future::TryFutureExt;
use sp_runtime::traits::{Block as BlockT, Header as _, UniqueSaturatedInto, Zero, One, Saturating};
use sp_runtime::transaction_validity::TransactionSource;
use sp_api::{ProvideRuntimeApi, BlockId};
use sp_transaction_pool::TransactionPool;
use sc_transaction_graph::{Pool, ChainApi};
use sc_client_api::backend::{StorageProvider, Backend, StateBackend, AuxStore};
use sha3::{Keccak256, Digest};
use sp_runtime::traits::BlakeTwo256;
use sp_blockchain::{Error as BlockChainError, HeaderMetadata, HeaderBackend};
use sp_storage::StorageKey;
use codec::Decode;
use sp_io::hashing::twox_128;
use frontier_rpc_core::{EthApi as EthApiT, NetApi as NetApiT};
use frontier_rpc_core::types::{
	BlockNumber, Bytes, CallRequest, Filter, FilteredParams, Index, Log, Receipt, RichBlock,
	SyncStatus, SyncInfo, Transaction, Work, Rich, Block, BlockTransactions, VariadicValue
};
use frontier_rpc_primitives::{EthereumRuntimeRPCApi, ConvertTransaction, TransactionStatus};
use crate::internal_err;

pub use frontier_rpc_core::{EthApiServer, NetApiServer};

const DEFAULT_BLOCK_LIMIT: u32 = 50;
const DEFAULT_LOG_LIMIT: u32 = 500;

pub struct EthApi<B: BlockT, C, P, CT, BE, A: ChainApi> {
	pool: Arc<P>,
	graph_pool: Arc<Pool<A>>,
	client: Arc<C>,
	convert_transaction: CT,
	is_authority: bool,
	eth_block_limit: Option<u32>,
	eth_log_limit: Option<u32>,
	_marker: PhantomData<(B, BE)>,
}

impl<B: BlockT, C, P, CT, BE, A: ChainApi> EthApi<B, C, P, CT, BE, A> {
	pub fn new(
		client: Arc<C>,
		graph_pool: Arc<Pool<A>>,
		pool: Arc<P>,
		convert_transaction: CT,
		is_authority: bool,
		eth_block_limit: Option<u32>,
		eth_log_limit: Option<u32>,
	) -> Self {
		Self { client, pool, graph_pool, convert_transaction, is_authority, eth_block_limit, eth_log_limit, _marker: PhantomData }
	}
}

fn storage_prefix_build(module: &[u8], storage: &[u8]) -> Vec<u8> {
	[twox_128(module), twox_128(storage)].concat().to_vec()
}

fn rich_block_build(
	block: ethereum::Block,
	statuses: Vec<Option<TransactionStatus>>,
	hash: Option<H256>,
	full_transactions: bool
) -> RichBlock {
	Rich {
		inner: Block {
			hash: Some(hash.unwrap_or_else(|| {
				H256::from_slice(
					Keccak256::digest(&rlp::encode(&block.header)).as_slice()
				)
			})),
			parent_hash: block.header.parent_hash,
			uncles_hash: H256::zero(),
			author: block.header.beneficiary,
			miner: block.header.beneficiary,
			state_root: block.header.state_root,
			transactions_root: block.header.transactions_root,
			receipts_root: block.header.receipts_root,
			number: Some(block.header.number),
			gas_used: block.header.gas_used,
			gas_limit: block.header.gas_limit,
			extra_data: Bytes(block.header.extra_data.as_bytes().to_vec()),
			logs_bloom: Some(block.header.logs_bloom),
			timestamp: U256::from(block.header.timestamp / 1000),
			difficulty: block.header.difficulty,
			total_difficulty: None,
			seal_fields: vec![
				Bytes(block.header.mix_hash.as_bytes().to_vec()),
				Bytes(block.header.nonce.as_bytes().to_vec())
			],
			uncles: vec![],
			transactions: {
				if full_transactions {
					BlockTransactions::Full(
						block.transactions.iter().enumerate().map(|(index, transaction)|{
							transaction_build(
								transaction.clone(),
								block.clone(),
								statuses[index].clone().unwrap_or_default()
							)
						}).collect()
					)
				} else {
					BlockTransactions::Hashes(
						block.transactions.iter().map(|transaction|{
							H256::from_slice(
								Keccak256::digest(&rlp::encode(&transaction.clone())).as_slice()
							)
						}).collect()
					)
				}
			},
			size: Some(U256::from(rlp::encode(&block).len() as u32))
		},
		extra_info: BTreeMap::new()
	}
}

fn transaction_build(
	transaction: EthereumTransaction,
	block: EthereumBlock,
	status: TransactionStatus
) -> Transaction {
	let mut sig = [0u8; 65];
	let mut msg = [0u8; 32];
	sig[0..32].copy_from_slice(&transaction.signature.r()[..]);
	sig[32..64].copy_from_slice(&transaction.signature.s()[..]);
	sig[64] = transaction.signature.standard_v();
	msg.copy_from_slice(&transaction.message_hash(
		transaction.signature.chain_id().map(u64::from)
	)[..]);

	let pubkey = match sp_io::crypto::secp256k1_ecdsa_recover(&sig, &msg) {
		Ok(p) => Some(H512::from(p)),
		Err(_e) => None,
	};

	Transaction {
		hash: H256::from_slice(
			Keccak256::digest(&rlp::encode(&transaction)).as_slice()
		),
		nonce: transaction.nonce,
		block_hash: Some(H256::from_slice(
			Keccak256::digest(&rlp::encode(&block.header)).as_slice()
		)),
		block_number: Some(block.header.number),
		transaction_index: Some(U256::from(
			UniqueSaturatedInto::<u32>::unique_saturated_into(
				status.transaction_index
			)
		)),
		from: status.from,
		to: status.to,
		value: transaction.value,
		gas_price: transaction.gas_price,
		gas: transaction.gas_limit,
		input: Bytes(transaction.clone().input),
		creates: status.contract_address,
		raw: Bytes(rlp::encode(&transaction)),
		public_key: pubkey,
		chain_id: transaction.signature.chain_id().map(U64::from),
		standard_v: U256::from(transaction.signature.standard_v()),
		v: U256::from(transaction.signature.v()),
		r: U256::from(transaction.signature.r().as_bytes()),
		s: U256::from(transaction.signature.s().as_bytes()),
		condition: None // TODO
	}
}

impl<B, C, P, CT, BE, A> EthApi<B, C, P, CT, BE, A> where
	C: ProvideRuntimeApi<B> + StorageProvider<B, BE> + AuxStore,
	C: HeaderBackend<B> + HeaderMetadata<B, Error=BlockChainError> + 'static,
	C::Api: EthereumRuntimeRPCApi<B>,
	BE: Backend<B> + 'static,
	BE::State: StateBackend<BlakeTwo256>,
	B: BlockT<Hash=H256> + Send + Sync + 'static,
	C: Send + Sync + 'static,
	P: TransactionPool<Block=B> + Send + Sync + 'static,
	A: ChainApi<Block=B> + 'static,
	CT: ConvertTransaction<<B as BlockT>::Extrinsic> + Send + Sync + 'static,
{
	fn native_block_id(&self, number: Option<BlockNumber>) -> Result<Option<BlockId<B>>> {
		Ok(match number.unwrap_or(BlockNumber::Latest) {
			BlockNumber::Hash { hash, .. } => {
				self.load_hash(hash).unwrap_or(None)
			},
			BlockNumber::Num(number) => {
				Some(BlockId::Number(number.unique_saturated_into()))
			},
			BlockNumber::Latest => {
				Some(BlockId::Hash(
					self.client.info().best_hash
				))
			},
			BlockNumber::Earliest => {
				Some(BlockId::Number(Zero::zero()))
			},
			BlockNumber::Pending => {
				None
			}
		})
	}

	// Asumes there is only one mapped canonical block in the AuxStore, otherwise something is wrong
	fn load_hash(&self, hash: H256) -> Result<Option<BlockId<B>>> {
		let hashes = match frontier_consensus::load_block_hash::<B, _>(self.client.as_ref(), hash)
			.map_err(|err| internal_err(format!("fetch aux store failed: {:?}", err)))?
		{
			Some(hashes) => hashes,
			None => return Ok(None),
		};
		let out: Vec<H256> = hashes.into_iter()
			.filter_map(|h| {
				if let Ok(Some(_)) = self.client.header(BlockId::Hash(h)) {
					Some(h)
				} else {
					None
				}
			}).collect();

		if out.len() == 1 {
			return Ok(Some(
				BlockId::Hash(out[0])
			));
		}
		Ok(None)
	}

	fn headers(&self, id: &BlockId<B>) -> (u64,u64) {
		let best_number: u64 = UniqueSaturatedInto::<u64>::unique_saturated_into(
			self.client.info().best_number
		);
		let header_number: u64 = UniqueSaturatedInto::<u64>::unique_saturated_into(
			*self.client.header(id.clone()).unwrap().unwrap().number()
		);
		(best_number, header_number)
	}

	fn current_block(&self, id: &BlockId<B>) -> Option<ethereum::Block> {
		if let Ok(Some(block_data)) = self.client.storage(
			&id,
			&StorageKey(
				storage_prefix_build(b"Ethereum", b"CurrentBlock")
			)
		) {
			return Some(Decode::decode(&mut &block_data.0[..]).unwrap());
		} else { return None; };
	}

	fn current_statuses(&self, id: &BlockId<B>) -> Option<Vec<TransactionStatus>> {
		if let Ok(Some(status_data)) = self.client.storage(
			&id,
			&StorageKey(
				storage_prefix_build(b"Ethereum", b"CurrentTransactionStatuses")
			)
		) {
			return Some(Decode::decode(&mut &status_data.0[..]).unwrap());
		} else { return None; };
	}

	fn current_receipts(&self, id: &BlockId<B>) -> Option<Vec<ethereum::Receipt>> {
		if let Ok(Some(status_data)) = self.client.storage(
			&id,
			&StorageKey(
				storage_prefix_build(b"Ethereum", b"CurrentReceipts")
			)
		) {
			return Some(Decode::decode(&mut &status_data.0[..]).unwrap());
		} else { return None; };
	}
}

impl<B, C, P, CT, BE, A> EthApiT for EthApi<B, C, P, CT, BE, A> where
	C: ProvideRuntimeApi<B> + StorageProvider<B, BE> + AuxStore,
	C: HeaderBackend<B> + HeaderMetadata<B, Error=BlockChainError> + 'static,
	C::Api: EthereumRuntimeRPCApi<B>,
	BE: Backend<B> + 'static,
	BE::State: StateBackend<BlakeTwo256>,
	B: BlockT<Hash=H256> + Send + Sync + 'static,
	C: Send + Sync + 'static,
	P: TransactionPool<Block=B> + Send + Sync + 'static,
	A: ChainApi<Block=B> + 'static,
	CT: ConvertTransaction<<B as BlockT>::Extrinsic> + Send + Sync + 'static,
{
	fn protocol_version(&self) -> Result<u64> {
		Ok(1)
	}

	fn syncing(&self) -> Result<SyncStatus> {
		let block_number = U256::from(self.client.info().best_number.clone().unique_saturated_into());

		Ok(SyncStatus::Info(SyncInfo {
			starting_block: U256::zero(),
			current_block: block_number,
			highest_block: block_number,
			warp_chunks_amount: None,
			warp_chunks_processed: None,
		}))
	}

	fn hashrate(&self) -> Result<U256> {
		Ok(U256::zero())
	}

	fn author(&self) -> Result<H160> {
		let hash = self.client.info().best_hash;

		Ok(
			self.client
			.runtime_api()
			.author(&BlockId::Hash(hash))
			.map_err(|err| internal_err(format!("fetch runtime chain id failed: {:?}", err)))?.into()
		)
	}

	fn is_mining(&self) -> Result<bool> {
		Ok(self.is_authority)
	}

	fn chain_id(&self) -> Result<Option<U64>> {
		let hash = self.client.info().best_hash;
		Ok(Some(self.client.runtime_api().chain_id(&BlockId::Hash(hash))
				.map_err(|err| internal_err(format!("fetch runtime chain id failed: {:?}", err)))?.into()))
	}

	fn gas_price(&self) -> Result<U256> {
		let hash = self.client.info().best_hash;
		Ok(
			self.client
				.runtime_api()
				.gas_price(&BlockId::Hash(hash))
				.map_err(|err| internal_err(format!("fetch runtime chain id failed: {:?}", err)))?
				.into(),
		)
	}

	fn accounts(&self) -> Result<Vec<H160>> {
		Ok(vec![])
	}

	fn block_number(&self) -> Result<U256> {
		Ok(U256::from(self.client.info().best_number.clone().unique_saturated_into()))
	}

	fn balance(&self, address: H160, number: Option<BlockNumber>) -> Result<U256> {
		if let Ok(Some(id)) = self.native_block_id(number) {
			return Ok(
				self.client
					.runtime_api()
					.account_basic(&id, address)
					.map_err(|err| internal_err(format!("fetch runtime chain id failed: {:?}", err)))?
					.balance.into(),
			);
		}
		Ok(U256::zero())
	}

	fn storage_at(&self, address: H160, index: U256, number: Option<BlockNumber>) -> Result<H256> {
		if let Ok(Some(id)) = self.native_block_id(number) {
			return Ok(
				self.client
					.runtime_api()
					.storage_at(&id, address, index)
					.map_err(|err| internal_err(format!("fetch runtime chain id failed: {:?}", err)))?
					.into(),
			);
		}
		Ok(H256::default())
	}

	fn block_by_hash(&self, hash: H256, full: bool) -> Result<Option<RichBlock>> {
		let id = match self.load_hash(hash)
			.map_err(|err| internal_err(format!("{:?}", err)))?
		{
			Some(hash) => hash,
			_ => return Ok(None),
		};
		let (best_number, header_number) = self.headers(&id);
		if header_number > best_number {
			return Ok(None);
		}

		let block: Option<ethereum::Block> = self.current_block(&id);
		let statuses: Option<Vec<TransactionStatus>> = self.current_statuses(&id);

		match (block, statuses) {
			(Some(block), Some(statuses)) => {
				Ok(Some(rich_block_build(
					block,
					statuses.into_iter().map(|s| Some(s)).collect(),
					Some(hash),
					full,
				)))
			},
			_ => {
				Ok(None)
			},
		}
	}

	fn block_by_number(&self, number: BlockNumber, full: bool) -> Result<Option<RichBlock>> {
		let id = match self.native_block_id(Some(number))? {
			Some(id) => id,
			None => return Ok(None),
		};

		let block: Option<ethereum::Block> = self.current_block(&id);
		let statuses: Option<Vec<TransactionStatus>> = self.current_statuses(&id);

		match (block, statuses) {
			(Some(block), Some(statuses)) => {
				let hash = H256::from_slice(
					Keccak256::digest(&rlp::encode(&block.header)).as_slice(),
				);

				Ok(Some(rich_block_build(
					block,
					statuses.into_iter().map(|s| Some(s)).collect(),
					Some(hash),
					full,
				)))
			},
			_ => {
				Ok(None)
			},
		}
	}

	fn transaction_count(&self, address: H160, number: Option<BlockNumber>) -> Result<U256> {
		let id = match self.native_block_id(number)? {
			Some(id) => id,
			None => return Ok(U256::zero()),
		};

		let nonce = self.client.runtime_api()
			.account_basic(&id, address)
			.map_err(|err| internal_err(format!("fetch runtime account basic failed: {:?}", err)))?
			.nonce.into();

		Ok(nonce)
	}

	fn block_transaction_count_by_hash(&self, hash: H256) -> Result<Option<U256>> {
		let id = match self.load_hash(hash)
			.map_err(|err| internal_err(format!("{:?}", err)))?
		{
			Some(hash) => hash,
			_ => return Ok(None),
		};
		let (best_number, header_number) = self.headers(&id);
		if header_number > best_number {
			return Ok(None);
		}

		let block: Option<ethereum::Block> = self.current_block(&id);

		match block {
			Some(block) => Ok(Some(U256::from(block.transactions.len()))),
			None => Ok(None),
		}
	}

	fn block_transaction_count_by_number(&self, number: BlockNumber) -> Result<Option<U256>> {
		let id = match self.native_block_id(Some(number))? {
			Some(id) => id,
			None => return Ok(None),
		};

		let block: Option<ethereum::Block> = self.current_block(&id);

		match block {
			Some(block) => Ok(Some(U256::from(block.transactions.len()))),
			None => Ok(None),
		}
	}

	fn block_uncles_count_by_hash(&self, _: H256) -> Result<U256> {
		Ok(U256::zero())
	}

	fn block_uncles_count_by_number(&self, _: BlockNumber) -> Result<U256> {
		Ok(U256::zero())
	}

	fn code_at(&self, address: H160, number: Option<BlockNumber>) -> Result<Bytes> {
		if let Ok(Some(id)) = self.native_block_id(number) {
			return Ok(
				self.client
					.runtime_api()
					.account_code_at(&id, address)
					.map_err(|err| internal_err(format!("fetch runtime chain id failed: {:?}", err)))?
					.into(),
			);
		}
		Ok(Bytes(vec![]))
	}

	fn send_raw_transaction(&self, bytes: Bytes) -> BoxFuture<H256> {
		let transaction = match rlp::decode::<ethereum::Transaction>(&bytes.0[..]) {
			Ok(transaction) => transaction,
			Err(_) => return Box::new(
				future::result(Err(internal_err("decode transaction failed")))
			),
		};
		// pre-submit checks
		let uxt = self.convert_transaction.convert_transaction(transaction.clone());
		let (uxt_hash, _bytes) = self.graph_pool.validated_pool().api().hash_and_length(&uxt);
		let check_is_known = self.graph_pool.validated_pool().check_is_known(&uxt_hash,false);

		match check_is_known {
			Ok(_) => {
				let hash = self.client.info().best_hash;
				let transaction_hash = H256::from_slice(
					Keccak256::digest(&rlp::encode(&transaction)).as_slice()
				);
				Box::new(
					self.pool
						.submit_one(
							&BlockId::hash(hash),
							TransactionSource::Local,
							uxt,
						)
						.compat()
						.map(move |_| transaction_hash)
						.map_err(|err| internal_err(format!("submit transaction to pool failed: {:?}", err)))
				)
			},
			_ => {
				// Transaction is already imported or in the ban list
				Box::new(
					futures::future::err::<_, jsonrpc_core::types::error::Error>(
						internal_err(format!("{:?}",check_is_known))
					).compat()
				)
			}
		}
	}

	fn call(&self, request: CallRequest, _: Option<BlockNumber>) -> Result<Bytes> {
		let hash = self.client.info().best_hash;

		let from = request.from.unwrap_or_default();
		let to = request.to.unwrap_or_default();
		let gas_price = request.gas_price;
		let gas_limit = request.gas.unwrap_or(U256::max_value());
		let value = request.value.unwrap_or_default();
		let data = request.data.map(|d| d.0).unwrap_or_default();
		let nonce = request.nonce;

		let (ret, _) = self.client.runtime_api()
			.call(
				&BlockId::Hash(hash),
				from,
				data,
				value,
				gas_limit,
				gas_price,
				nonce,
				ethereum::TransactionAction::Call(to)
			)
			.map_err(|err| internal_err(format!("internal error: {:?}", err)))?
			.map_err(|err| internal_err(format!("executing call failed: {:?}", err)))?;

		Ok(Bytes(ret))
	}

	fn estimate_gas(&self, request: CallRequest, _: Option<BlockNumber>) -> Result<U256> {
		let hash = self.client.info().best_hash;

		let from = request.from.unwrap_or_default();
		let gas_price = request.gas_price;
		let gas_limit = request.gas.unwrap_or(U256::max_value()); // TODO: this isn't safe
		let value = request.value.unwrap_or_default();
		let data = request.data.map(|d| d.0).unwrap_or_default();
		let nonce = request.nonce;

		let (_, used_gas) = self.client.runtime_api()
			.call(
				&BlockId::Hash(hash),
				from,
				data,
				value,
				gas_limit,
				gas_price,
				nonce,
				match request.to {
					Some(to) => ethereum::TransactionAction::Call(to),
					_ => ethereum::TransactionAction::Create,
				}
			)
			.map_err(|err| internal_err(format!("internal error: {:?}", err)))?
			.map_err(|err| internal_err(format!("executing call failed: {:?}", err)))?;

		Ok(used_gas)
	}

	fn transaction_by_hash(&self, hash: H256) -> Result<Option<Transaction>> {
		let (hash, index) = match frontier_consensus::load_transaction_metadata(
			self.client.as_ref(),
			hash,
		).map_err(|err| internal_err(format!("fetch aux store failed: {:?})", err)))? {
			Some((hash, index)) => (hash, index as usize),
			None => return Ok(None),
		};

		let id = match self.load_hash(hash)
			.map_err(|err| internal_err(format!("{:?}", err)))?
		{
			Some(hash) => hash,
			_ => return Ok(None),
		};
		let (best_number, header_number) = self.headers(&id);
		if header_number > best_number {
			return Ok(None);
		}

		let block: Option<ethereum::Block> = self.current_block(&id);
		let statuses: Option<Vec<TransactionStatus>> = self.current_statuses(&id);

		match (block, statuses) {
			(Some(block), Some(statuses)) => {
				Ok(Some(transaction_build(
					block.transactions[index].clone(),
					block,
					statuses[index].clone(),
				)))
			},
			_ => Ok(None)
		}
	}

	fn transaction_by_block_hash_and_index(
		&self,
		hash: H256,
		index: Index,
	) -> Result<Option<Transaction>> {
		let id = match self.load_hash(hash)
			.map_err(|err| internal_err(format!("{:?}", err)))?
		{
			Some(hash) => hash,
			_ => return Ok(None),
		};
		let (best_number, header_number) = self.headers(&id);
		if header_number > best_number {
			return Ok(None);
		}
		let index = index.value();

		let block: Option<ethereum::Block> = self.current_block(&id);
		let statuses: Option<Vec<TransactionStatus>> = self.current_statuses(&id);

		match (block, statuses) {
			(Some(block), Some(statuses)) => {
				Ok(Some(transaction_build(
					block.transactions[index].clone(),
					block,
					statuses[index].clone(),
				)))
			},
			_ => Ok(None)
		}
	}

	fn transaction_by_block_number_and_index(
		&self,
		number: BlockNumber,
		index: Index,
	) -> Result<Option<Transaction>> {
		let id = match self.native_block_id(Some(number))? {
			Some(id) => id,
			None => return Ok(None),
		};
		let index = index.value();

		let block: Option<ethereum::Block> = self.current_block(&id);
		let statuses: Option<Vec<TransactionStatus>> = self.current_statuses(&id);

		match (block, statuses) {
			(Some(block), Some(statuses)) => {
				Ok(Some(transaction_build(
					block.transactions[index].clone(),
					block,
					statuses[index].clone(),
				)))
			},
			_ => Ok(None)
		}
	}

	fn transaction_receipt(&self, hash: H256) -> Result<Option<Receipt>> {
		let (hash, index) = match frontier_consensus::load_transaction_metadata(
			self.client.as_ref(),
			hash,
		).map_err(|err| internal_err(format!("fetch aux store failed : {:?}", err)))? {
			Some((hash, index)) => (hash, index as usize),
			None => return Ok(None),
		};

		let id = match self.load_hash(hash)
			.map_err(|err| internal_err(format!("{:?}", err)))?
		{
			Some(hash) => hash,
			_ => return Ok(None),
		};
		let (best_number, header_number) = self.headers(&id);
		if header_number > best_number {
			return Ok(None);
		}

		let block: Option<ethereum::Block> = self.current_block(&id);
		let statuses: Option<Vec<TransactionStatus>> = self.current_statuses(&id);
		let receipts: Option<Vec<ethereum::Receipt>> = self.current_receipts(&id);

		match (block, statuses, receipts) {
			(Some(block), Some(statuses), Some(receipts)) => {
				let block_hash = H256::from_slice(
					Keccak256::digest(&rlp::encode(&block.header)).as_slice()
				);
				let receipt = receipts[index].clone();
				let status = statuses[index].clone();
				let mut cumulative_receipts = receipts.clone();
				cumulative_receipts.truncate((status.transaction_index + 1) as usize);

				return Ok(Some(Receipt {
					transaction_hash: Some(status.transaction_hash),
					transaction_index: Some(status.transaction_index.into()),
					block_hash: Some(block_hash),
					from: Some(status.from),
					to: status.to,
					block_number: Some(block.header.number),
					cumulative_gas_used: {
						let cumulative_gas: u32 = cumulative_receipts.iter().map(|r| {
							r.used_gas.as_u32()
						}).sum();
						U256::from(cumulative_gas)
					},
					gas_used: Some(receipt.used_gas),
					contract_address: status.contract_address,
					logs: {
						let mut pre_receipts_log_index = None;
						if cumulative_receipts.len() > 0 {
							cumulative_receipts.truncate(cumulative_receipts.len() - 1);
							pre_receipts_log_index = Some(cumulative_receipts.iter().map(|r| {
								r.logs.len() as u32
							}).sum::<u32>());
						}
						receipt.logs.iter().enumerate().map(|(i, log)| {
							Log {
								address: log.address,
								topics: log.topics.clone(),
								data: Bytes(log.data.clone()),
								block_hash: Some(block_hash),
								block_number: Some(block.header.number),
								transaction_hash: Some(hash),
								transaction_index: Some(status.transaction_index.into()),
								log_index: Some(U256::from(
									(pre_receipts_log_index.unwrap_or(0)) + i as u32
								)),
								transaction_log_index: Some(U256::from(i)),
								removed: false,
							}
						}).collect()
					},
					state_root: Some(receipt.state_root),
					logs_bloom: receipt.logs_bloom,
					status_code: None,
				}))
			}
			_ => Ok(None),
		}
	}

	fn uncle_by_block_hash_and_index(&self, _: H256, _: Index) -> Result<Option<RichBlock>> {
		Ok(None)
	}

	fn uncle_by_block_number_and_index(
		&self,
		_: BlockNumber,
		_: Index,
	) -> Result<Option<RichBlock>> {
		Ok(None)
	}

	fn logs(&self, filter: Filter) -> Result<Vec<Log>> {
		let mut blocks_and_statuses = Vec::new();
		let mut ret = Vec::new();

<<<<<<< HEAD
		// Check for number of past blocks allowed for querying ethereum events.
		let mut eth_block_limit: u32 = DEFAULT_BLOCK_LIMIT;
		// Check for number of logs allowed for querying ethereum events.
		let mut eth_log_limit: u32 = DEFAULT_LOG_LIMIT;
		if let Some(block_limit) = self.eth_block_limit {
			eth_block_limit = block_limit;
		}
		if let Some(log_limit) = self.eth_log_limit {
			eth_log_limit = log_limit;
		}
=======
		let params = FilteredParams::new(Some(filter.clone()));
>>>>>>> 178ab7ab

		if let Some(hash) = filter.block_hash {
			let id = match self.load_hash(hash)
				.map_err(|err| internal_err(format!("{:?}", err)))?
			{
				Some(hash) => hash,
				_ => return Ok(Vec::new()),
			};
			let (best_number, header_number) = self.headers(&id);
			if header_number > best_number {
				return Ok(Vec::new());
			}

			let block: Option<ethereum::Block> = self.current_block(&id);
			let statuses: Option<Vec<TransactionStatus>> = self.current_statuses(&id);

			let block_hash = Some(H256::from_slice(
				Keccak256::digest(&rlp::encode(&block.clone().unwrap().header)).as_slice()
			));
			let block_number = Some(block.unwrap().header.number);

			if let (Some(block_hash), Some(block_number), Some(statuses)) = (block_hash, block_number, statuses) {
				blocks_and_statuses.push((block_hash, block_number, statuses));
			}
		} else {
			let mut current_number = filter.to_block
				.and_then(|v| v.to_min_block_num())
				.map(|s| s.unique_saturated_into())
				.unwrap_or(
					self.client.info().best_number
				);

			let from_number = filter.from_block
				.and_then(|v| v.to_min_block_num())
				.map(|s| s.unique_saturated_into())
				.unwrap_or(
					self.client.info().best_number
				);
			while current_number >= from_number {
				let number = UniqueSaturatedInto::<u32>::unique_saturated_into(current_number);

				match frontier_consensus::load_logs(
					self.client.as_ref(),
					number
				).map_err(|err| internal_err(format!("fetch aux store failed: {:?}", err)))?
				{
					Some((block_hash, statuses)) => {
						let block_number = U256::from(
							UniqueSaturatedInto::<u32>::unique_saturated_into(current_number)
						);
						blocks_and_statuses.push((block_hash, block_number, statuses));
					},
					_ => {},
				};

				if current_number == Zero::zero() {
					break
				} else {
					current_number = current_number.saturating_sub(One::one());
				}
			}
		}
		
		let mut blocks_processed: u32 = 0;
		let mut logs_processed: u32 = 0;
		
		'outer: for (block_hash, block_number, statuses) in blocks_and_statuses {
			if blocks_processed == eth_block_limit {
				break;
			}
			let mut block_log_index: u32 = 0;
			for status in statuses.iter() {
				let logs = status.logs.clone();
				let mut transaction_log_index: u32 = 0;
				let transaction_hash = status.transaction_hash;
<<<<<<< HEAD
				for log in logs {
					if logs_processed == eth_log_limit {
						break 'outer;
					}
=======
				for ethereum_log in logs {
					let mut log = Log {
						address: ethereum_log.address.clone(),
						topics: ethereum_log.topics.clone(),
						data: Bytes(ethereum_log.data.clone()),
						block_hash: None,
						block_number: None,
						transaction_hash: None,
						transaction_index: None,
						log_index: None,
						transaction_log_index: None,
						removed: false,
					};
>>>>>>> 178ab7ab
					let mut add: bool = false;
					if let (
						Some(VariadicValue::Single(_)),
						Some(VariadicValue::Multiple(_))
					) = (
						filter.address.clone(),
						filter.topics.clone(),
					) {
						if !params.filter_address(&log) && params.filter_topics(&log) {
							add = true;
						}
					} else if let Some(VariadicValue::Single(_)) = filter.address {
						if !params.filter_address(&log) {
							add = true;
						}
					} else if let Some(VariadicValue::Multiple(_)) = &filter.topics {
						if params.filter_topics(&log) {
							add = true;
						}
					} else {
						add = true;
					}
					if add {
<<<<<<< HEAD
						ret.push(Log {
							address: log.address.clone(),
							topics: log.topics.clone(),
							data: Bytes(log.data.clone()),
							block_hash: Some(block_hash.clone()),
							block_number: Some(block_number.clone()),
							transaction_hash: Some(transaction_hash),
							transaction_index: Some(U256::from(status.transaction_index)),
							log_index: Some(U256::from(block_log_index)),
							transaction_log_index: Some(U256::from(transaction_log_index)),
							removed: false,
						});
=======
						log.block_hash = Some(block_hash);
						log.block_number = Some(block.header.number.clone());
						log.transaction_hash = Some(transaction_hash);
						log.transaction_index = Some(U256::from(status.transaction_index));
						log.log_index = Some(U256::from(block_log_index));
						log.transaction_log_index = Some(U256::from(transaction_log_index));
						log.removed = false;
						ret.push(log);
>>>>>>> 178ab7ab
					}
					transaction_log_index += 1;
					block_log_index += 1;
					logs_processed += 1;
				}
			}
			blocks_processed += 1;
		}

		Ok(ret)
	}

	fn work(&self) -> Result<Work> {
		Ok(Work {
			pow_hash: H256::default(),
			seed_hash: H256::default(),
			target: H256::default(),
			number: None,
		})
	}

	fn submit_work(&self, _: H64, _: H256, _: H256) -> Result<bool> {
		Ok(false)
	}

	fn submit_hashrate(&self, _: U256, _: H256) -> Result<bool> {
		Ok(false)
	}
}

pub struct NetApi<B, BE, C> {
	client: Arc<C>,
	_marker: PhantomData<(B, BE)>,
}

impl<B, BE, C> NetApi<B, BE, C> {
	pub fn new(
		client: Arc<C>,
	) -> Self {
		Self {
			client: client,
			_marker: PhantomData,
		}
	}
}

impl<B, BE, C> NetApiT for NetApi<B, BE, C> where
	C: ProvideRuntimeApi<B> + StorageProvider<B, BE> + AuxStore,
	C: HeaderBackend<B> + HeaderMetadata<B, Error=BlockChainError> + 'static,
	C::Api: EthereumRuntimeRPCApi<B>,
	BE: Backend<B> + 'static,
	BE::State: StateBackend<BlakeTwo256>,
	C: Send + Sync + 'static,
	B: BlockT<Hash=H256> + Send + Sync + 'static,
{
	fn is_listening(&self) -> Result<bool> {
		Ok(true)
	}

	fn peer_count(&self) -> Result<String> {
		Ok("0".to_string())
	}

	fn version(&self) -> Result<String> {
		let hash = self.client.info().best_hash;
		Ok(self.client.runtime_api().chain_id(&BlockId::Hash(hash))
			.map_err(|_| internal_err("fetch runtime chain id failed"))?.to_string())
	}
}<|MERGE_RESOLUTION|>--- conflicted
+++ resolved
@@ -804,7 +804,7 @@
 		let mut blocks_and_statuses = Vec::new();
 		let mut ret = Vec::new();
 
-<<<<<<< HEAD
+		let params = FilteredParams::new(Some(filter.clone()));
 		// Check for number of past blocks allowed for querying ethereum events.
 		let mut eth_block_limit: u32 = DEFAULT_BLOCK_LIMIT;
 		// Check for number of logs allowed for querying ethereum events.
@@ -815,9 +815,6 @@
 		if let Some(log_limit) = self.eth_log_limit {
 			eth_log_limit = log_limit;
 		}
-=======
-		let params = FilteredParams::new(Some(filter.clone()));
->>>>>>> 178ab7ab
 
 		if let Some(hash) = filter.block_hash {
 			let id = match self.load_hash(hash)
@@ -893,13 +890,10 @@
 				let logs = status.logs.clone();
 				let mut transaction_log_index: u32 = 0;
 				let transaction_hash = status.transaction_hash;
-<<<<<<< HEAD
-				for log in logs {
+				for ethereum_log in logs {
 					if logs_processed == eth_log_limit {
 						break 'outer;
 					}
-=======
-				for ethereum_log in logs {
 					let mut log = Log {
 						address: ethereum_log.address.clone(),
 						topics: ethereum_log.topics.clone(),
@@ -912,7 +906,6 @@
 						transaction_log_index: None,
 						removed: false,
 					};
->>>>>>> 178ab7ab
 					let mut add: bool = false;
 					if let (
 						Some(VariadicValue::Single(_)),
@@ -936,20 +929,6 @@
 						add = true;
 					}
 					if add {
-<<<<<<< HEAD
-						ret.push(Log {
-							address: log.address.clone(),
-							topics: log.topics.clone(),
-							data: Bytes(log.data.clone()),
-							block_hash: Some(block_hash.clone()),
-							block_number: Some(block_number.clone()),
-							transaction_hash: Some(transaction_hash),
-							transaction_index: Some(U256::from(status.transaction_index)),
-							log_index: Some(U256::from(block_log_index)),
-							transaction_log_index: Some(U256::from(transaction_log_index)),
-							removed: false,
-						});
-=======
 						log.block_hash = Some(block_hash);
 						log.block_number = Some(block.header.number.clone());
 						log.transaction_hash = Some(transaction_hash);
@@ -958,7 +937,6 @@
 						log.transaction_log_index = Some(U256::from(transaction_log_index));
 						log.removed = false;
 						ret.push(log);
->>>>>>> 178ab7ab
 					}
 					transaction_log_index += 1;
 					block_log_index += 1;
