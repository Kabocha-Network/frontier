--- conflicted
+++ resolved
@@ -16,30 +16,18 @@
 frontier-consensus = { path = "../consensus" }
 frontier-rpc-core = { path = "core" }
 frontier-rpc-primitives = { path = "primitives" }
-<<<<<<< HEAD
-sp-runtime = { path = "../vendor/substrate/primitives/runtime" }
-sp-api = { path = "../vendor/substrate/primitives/api" }
-sp-io = { path = "../vendor/substrate/primitives/io" }
-sp-consensus = { path = "../vendor/substrate/primitives/consensus/common" }
-sp-blockchain = { path = "../vendor/substrate/primitives/blockchain" }
-sp-transaction-pool = { path = "../vendor/substrate/primitives/transaction-pool" }
-sp-storage = { path = "../vendor/substrate/primitives/storage" } 
-sc-service = { path = "../vendor/substrate/client/service" }
-sc-network = { path = "../vendor/substrate/client/network" }
-sc-client-api = { path = "../vendor/substrate/client/api" }
-ethereum = { version = "0.2", features = ["codec"] }
-sc-rpc = { path = "../vendor/substrate/client/rpc" }
-=======
 sp-io = { git = "https://github.com/paritytech/substrate.git", branch = "frontier" }
 sp-runtime = { git = "https://github.com/paritytech/substrate.git", branch = "frontier" }
 sp-api = { git = "https://github.com/paritytech/substrate.git", branch = "frontier" }
 sp-consensus = { git = "https://github.com/paritytech/substrate.git", branch = "frontier" }
 sp-transaction-pool = { git = "https://github.com/paritytech/substrate.git", branch = "frontier" }
 sp-storage = { git = "https://github.com/paritytech/substrate.git", branch = "frontier" } 
+sp-blockchain = { git = "https://github.com/paritytech/substrate.git", branch = "frontier" } 
 sc-service = { git = "https://github.com/paritytech/substrate.git", branch = "frontier" }
 sc-client-api = { git = "https://github.com/paritytech/substrate.git", branch = "frontier" }
+sc-rpc = { git = "https://github.com/paritytech/substrate.git", branch = "frontier" }
+sc-network = { git = "https://github.com/paritytech/substrate.git", branch = "frontier" }
 ethereum = { version = "0.3", features = ["codec"] }
->>>>>>> c893936e
 codec = { package = "parity-scale-codec", version = "1.0.0" }
 rlp = "0.4"
 pallet-ethereum = "0.1"
